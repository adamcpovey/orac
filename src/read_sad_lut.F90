--- conflicted
+++ resolved
@@ -100,11 +100,7 @@
       ! This is the first time this dimension has been encountered
       Grid%n   = n2
       Grid%d   = d2
-<<<<<<< HEAD
-      Grid%log = x2(1) < 0
-=======
       Grid%log = x2(1) < 0 ! This is an assumption but works for all text tables as of 18/01/2024
->>>>>>> 963b216a
       Grid%x   = x2
       Grid%Min = minval(x2(1:n2))
       Grid%Max = maxval(x2(1:n2))
