!-------------------------------------------------------------------------------
! Name: read_sad.F90
!
! Purpose:
! Controlling subroutine for reading Static Application Data (SAD) files.
!
! Description and Algorithm details:
! This subroutine calls all the subroutines that read SAD files. It also
! sets the sizes of all allocatable arrays of SAD data structures, and
! carries out checking of the returned status from each subroutine called.
!
! Arguments:
! Name       Type    In/Out/Both Description
! ------------------------------------------------------------------------------
! Ctrl       struct  In          Control structure. Passed to all subordinate
!                                routines.
! SAD_Chan   array of structs    Instrument channel info for each channel.
!                    Out         Populated by=Read_Chan
! SAD_LUT    array of structs    Cloud Radiative Property Look Up Tables for
!                    Out         layer. Populated by Read_LUT.
!
! History:
! 2000/09/06, AS: Original version.
! 2000/11/23, AS: Fixed debugging output statements: only executed if status is 0
! 2001/06/25, AS: Tidied up. Header comments completed. Removed debug code.
!    **************** ECV work starts here *************************************
! 2011/03/22, AS: Removal of phase change. Only 1 cloud class required for each
!    retrieval run. SADCloudClass and SAD_LUT array dimensions changed.
! 2011/08/05, CP: Removed routine that read the cloudclass config file removed
!    from function name.
! 2011/12/05, CP: Removed instrument config file.
! 2014/05/23, GM: Cleaned up code.
! 2015/09/07, AP: Allow verbose to be controlled from the driver file.
! 2016/07/27, GM: Read SAD stuff for layer 2 when the multilayer retrieval is
!    active.
!
! Bugs:
! None known.
!-------------------------------------------------------------------------------

module Read_SAD_m

implicit none

contains

subroutine Read_SAD(Ctrl, platform, SAD_Chan, SAD_LUT)

   use Ctrl_m
   use ORAC_Constants_m
   use SAD_Chan_m
   use SAD_LUT_m

   implicit none

   ! Argument declarations
   type(Ctrl_t),     intent(in)    :: Ctrl
   character(len=*), intent(in)    :: platform
   type(SAD_Chan_t), intent(inout) :: SAD_Chan(:)
   type(SAD_LUT_t),  intent(inout) :: SAD_LUT(:)

   if (Ctrl%verbose) write(*,*) 'Reading SAD files'

<<<<<<< HEAD
   if (len_trim(Ctrl%LUTClass) <= 3) then
=======
   if (len_trim(Ctrl%LUTClass) == 3) then
>>>>>>> 58c9b358
      ! Read channel sad files
      call Read_SAD_Chan(Ctrl, SAD_Chan)

      ! Read Look up tables
      call Read_SAD_LUT(Ctrl, SAD_Chan, SAD_LUT(1), 1)
      if (Ctrl%Approach == AppCld2L) then
         call Read_SAD_LUT(Ctrl, SAD_Chan, SAD_LUT(2), 2)
      end if
   else
      ! New NetCDF LUTs
<<<<<<< HEAD
      call Read_NCDF_SAD_LUT(Ctrl, platform, Ctrl%LUTClass, SAD_LUT(1), SAD_Chan)
      if (Ctrl%Approach == AppCld2L) then
         call Read_NCDF_SAD_LUT(Ctrl, platform, Ctrl%LUTClass2, SAD_LUT(2))
=======
      call Read_NCDF_SAD_LUT(Ctrl, Ctrl%FID%NCDF_LUT_Filename, &
              SAD_Chan, SAD_LUT(1))
      if (Ctrl%Approach == AppCld2L) then
         call Read_NCDF_SAD_LUT(Ctrl, Ctrl%FID%NCDF_LUT_Filename2, &
                 SAD_Chan, SAD_LUT(2))
>>>>>>> 58c9b358
      end if
   end if

end subroutine Read_SAD

end module Read_SAD_m<|MERGE_RESOLUTION|>--- conflicted
+++ resolved
@@ -44,7 +44,7 @@
 
 contains
 
-subroutine Read_SAD(Ctrl, platform, SAD_Chan, SAD_LUT)
+subroutine Read_SAD(Ctrl, SAD_Chan, SAD_LUT)
 
    use Ctrl_m
    use ORAC_Constants_m
@@ -55,17 +55,12 @@
 
    ! Argument declarations
    type(Ctrl_t),     intent(in)    :: Ctrl
-   character(len=*), intent(in)    :: platform
    type(SAD_Chan_t), intent(inout) :: SAD_Chan(:)
    type(SAD_LUT_t),  intent(inout) :: SAD_LUT(:)
 
    if (Ctrl%verbose) write(*,*) 'Reading SAD files'
 
-<<<<<<< HEAD
-   if (len_trim(Ctrl%LUTClass) <= 3) then
-=======
    if (len_trim(Ctrl%LUTClass) == 3) then
->>>>>>> 58c9b358
       ! Read channel sad files
       call Read_SAD_Chan(Ctrl, SAD_Chan)
 
@@ -76,17 +71,11 @@
       end if
    else
       ! New NetCDF LUTs
-<<<<<<< HEAD
-      call Read_NCDF_SAD_LUT(Ctrl, platform, Ctrl%LUTClass, SAD_LUT(1), SAD_Chan)
-      if (Ctrl%Approach == AppCld2L) then
-         call Read_NCDF_SAD_LUT(Ctrl, platform, Ctrl%LUTClass2, SAD_LUT(2))
-=======
       call Read_NCDF_SAD_LUT(Ctrl, Ctrl%FID%NCDF_LUT_Filename, &
               SAD_Chan, SAD_LUT(1))
       if (Ctrl%Approach == AppCld2L) then
          call Read_NCDF_SAD_LUT(Ctrl, Ctrl%FID%NCDF_LUT_Filename2, &
                  SAD_Chan, SAD_LUT(2))
->>>>>>> 58c9b358
       end if
    end if
 
