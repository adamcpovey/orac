!-------------------------------------------------------------------------------
! Name: ctrl.F90
!
! Purpose:
! Module defining control structure (Ctrl) for ORAC
!
! History:
! 2000/08/17, AS: Original version
! 2000/11/22, AS: Added Out_Dir, Ysolar and Ythermal. Added Run_ID - type may be
!    wrong (we had to guess). Added maxsatzen and maxsunzen.
!    Added LimitsFlag to InvPar
! 2000/12/15, KS: Added Inst%Date and Inst%Time.
!    Added ThermalFirst, ThermalLast, SolarFirst, SolarLast
! 2001/01/10, AS: Added comments to clarify meaning of (Ctrl%Ind%) Y, YSolar and
!    YThermal. Ctrl%Ind%Y renamed Y_Id for the same reason.
!    Added Threshold to SPixel
! 2001/02/05, KS: Added NMixed, number of mixed channels.
! 2001/02/12, KS: Added MDAD_LW and MDAD_SW, indices for channels to determine
!    FG values of Pc, phase and Tau using the MDAD method.
! 2001/04/24, AS: New variable for max number of phase changes in inversion
!    (Ctrl%Invpar%MaxPhase).
!    New arrays for specifying active state variables in day/twilight/night
!    conditions (1 array of X and 1 array of Nx for each). Replaces the old X
!    and Nx arrays, which were for all conditions.
! 2001/05/17, AS: Added CloudType parameter and measurement covariance matrix Sy.
! 2001/06/06, AS: FG and AP options arrays extended to two dimensions. 2nd dim
!    allows different choices depending on the conditions (day/twilight/night).
! 2001/06/25, AS: New variable Sunset for solar zenith angle that denotes
!    sunset. (Was previously hard-coded).
! 2001/07/02, AS: Diagnostic level parameter Diagl changed to an array of flags.
!    New parameters MaxJ and MaxS in new sub-structure QC (quality control)
!    Also Max_SDAD, for limit on distance (in pixels) at which the last
!    retrieved solution is valid for FG/AP setting.
! 2001/07/06, AS: Removing pointer arrays to allow output of the whole struct in
!    a single statement. Arrays affected: Ctrl%Ind%X_Dy/Tw/Ni, Ctrl%Sy.
! 2001/07/11, AS: Fixes in CloudClass and Phaset structs. CloudClass arrays were
!    fixed at size 2: replaced by MaxCloudClass constant. CloudClass data
!    removed from Phaset struct: couldn't see any reason why it was there, must
!    have been a typo. Moved Date and Time from the Inst struct to the main
!    struct. Added Day of Year (DOY) required for setting solar constants
!    in ReadChan.
! 2001/08/03, AS: Added Ctrl%Resoln%SegSize. Size of image segment.
!    Updated Date from character length 8 to 11 (format dd-mmm-yyyy rather
!    than yyyymmdd) and converted time from real to character length 12
!    (hh:mm:ss.sss).
! 2001/08/23, AS: New parameter in Ind for number of instrument channels
!    available (as opposed to selected by the user). Set by Read_Inst_Config.
!    **************** ECV work starts here *************************************
! 2011/03/21, AS: Removal of phase change functionality. Only 1 cloud class is
!    required now. Cloud class on phase change becomes redundant.
!    State variables for first guess and a priori for ice and water phase
!    become single state vars, limits for ice and water phase replaced by
!    single set of limits. Cloud class selection method now redundant.
! 2011/03/31, AS: Removal of phase change: re-size X0 and FG flags arrays since
!    phase no longer needed.
! 2011/04/06, AS: Removed selection methods SAD and SDAD.
!    Limits flag removed from Ctrl struct as only 1 method remains supported.
! 2011/04/14, AS: Extension to handle multiple views. Number of channels/
!    measurements become allocatable since a specific channel ID can be used in
!    several views. New index for nviews and set of view indices.
! 2011/05/12, AS: Extension to handle multiple views. Number of surface
!    reflectance values becomes allocatable: number of solar channels can be
!    increased my having multiple views.
! 2011/05/18, AS: Multiple views(2). Added new Ctrl value NInstViews, to store
!    the number of possible viewing angles for the instrument.
! 2011/07/01, CP: added in extra output files.
! 2011/07/28, CP: added in scan line files files.
! 2011/09/05, CA: added LUT/RTM interpolation switches.
! 2011/11/25, CP: add ChI channel indice variable.
! 2011/12/13, MJ: added netcdf filenames to type FID_t
! 2012/05/23, CP: removed threshold def
! 2012/06/18, CP: added illum
! 2012/08/22, MJ: adds Nyp
! 2012/10/12, CP: added defaultctrl%sx category!
! 2014/01/15, GM: No need for Ctrl%DefaultSx any more.
! 2014/01/25, GM: Cleaned up the code.
! 2014/12/19, AP: Removing unneccessary fields.
! 2015/01/13, AP: Adding Ch_Is, YMixed. Removing First:Last indexes.
! 2015/01/30, AP: Remove Ws, Xstart, Ystart as depreciated.
!    Remove Resoln structure as superpixeling only in preprocessing.
! 2015/02/04, GM: Add sabotage_inputs flag and retrieval channel requirements
!    arrays.
! 2015/02/04, GM: Add ReChans array.
! 2015/03/02, AP: Adding terms for aerosol retrieval.
! 2015/05/25, GM: Get rid of filename Diag and flags Diagl.  Neither was being
!    used and have been rotting.
! 2015/07/27, AP: Convert Homog/Coreg into logicals. Remove Ind%Log and
!    NInstViews. Replace process_one_phase_only with Types_to_process.
! 2015/08/21, AP: Tidying comments; Ordering variables logically; Adding WvlIdx;
!    Renaming Flags as Selm; Introducing XJ;
! 2015/09/07, AP: Allow verbose to be controlled from the driver file.
! 2015/11/18, GM: Add Y_Id_legacy(6).
! 2016/02/02, GM: Add allow_a_default_surface.
! 2016/05/31, GT: Added Ctrl%process_aerosol_only flag.
! 2016/06/06, GM: Add get_T_dv_from_T_0d.
! 2016/07/11, GM: Add Nullify_Ctrl().
! 2016/07/27, GM: Add variables Class, Class2, LUTClass2, FID%SAD_Dir2 to
!    support the multilayer retrieval.
! 2016/08/11, SP: Add logical flag for processing when using only 1 view from a
!    multiangular sensor. Prevents post-processor problems.
! 2017/01/09, CP: Clarified definitions of ML layer definition.
! 2017/07/05, AP: Add NAll to track the total number of channels. New QC.
! 2017/10/04, GM: Add use_ann_phase.
! 2021/04/06, AP: New LUT names.
<<<<<<< HEAD
=======
! 2021/10/12, ATP: Add new LUT netcdf filenames.
>>>>>>> 58c9b358
!
! Bugs:
! None known.
!-------------------------------------------------------------------------------

module Ctrl_m

   use ORAC_Constants_m
   use orac_indexing_m, only: common_indices_t

   implicit none

   ! Define a type to hold File names
   type FID_t
      character(FilenameLen) :: Data_Dir           ! Directory of input files
      character(FilenameLen) :: Out_Dir            ! Directory for output files
      character(FilenameLen) :: SAD_Dir            ! Directory of SAD files
      character(FilenameLen) :: SAD_Dir2           ! Directory of SAD files
      character(FilenameLen) :: Filename           ! Basename of input files
      character(FilenameLen) :: Config             ! Configuration
      character(FilenameLen) :: NCDF_LUT_Filename  ! Filename of NCDF LUT
      character(FilenameLen) :: NCDF_LUT_Filename2 ! Filename of NCDF LUT (multi-layer)
      character(FilenameLen) :: MSI                ! Multi-Spectral Image
      character(FilenameLen) :: LWRTM              ! LW Rad Trans Model results
      character(FilenameLen) :: SWRTM              ! SW Rad Trans Model results
      character(FilenameLen) :: PRTM               ! Profile RTM
      character(FilenameLen) :: LS                 ! Land/sea map
      character(FilenameLen) :: CF                 ! Cloud flag
      character(FilenameLen) :: Geo                ! Geometry (sun-satellite)
      character(FilenameLen) :: Loc                ! Location (latitudes/longs)
      character(FilenameLen) :: Alb                ! Surface albedo, emissivity
      character(FilenameLen) :: L2_primary         ! Primary output file
      character(FilenameLen) :: L2_secondary       ! Secondary output file
   end type FID_t

   ! Indices: channel indexing and spatial grid definitions
   type, extends(common_indices_t) :: Ind_t
      ! Channel indexing variables
      integer                :: NAll               ! No. of channels on inst
      integer                :: NAvail             ! No. of instrument channels
                                                   ! available in file
      integer, pointer       :: ICh(:)             ! Index used chs out of those
                                                   ! available in file
      integer                :: Y_Id_legacy(6)     ! The closest available legacy
                                                   ! channels or 0 otherwise.
      integer                :: NMixed             ! Number of mixed solar/
                                                   ! thermal channels
      integer, pointer       :: YMixed(:)          ! Array indices for mixed chs

      ! Wavelength indexing variables (used to identify different views of the
      ! same filter; numbered from 1 in order found in file)
      integer                :: NWvl               ! Number of wavelenths avail
      integer, pointer       :: WvlIdx(:)          ! Array of wavelength values

      ! Spatial grid indexing variables
      integer                :: XMax               ! Max no. of pixels in x
                                                   ! direction
      integer                :: YMax               ! Max no. of pixels in y
                                                   ! direction

      integer, pointer       :: channel_proc_flag(:)
   end type Ind_t

   ! Surface Reflectance parameters
   type SurfRef_t
      integer                :: RsSelm             ! Surface reflectance
                                                   ! selection method
      integer                :: SRsSelm            ! Surface reflectance
                                                   ! uncertainty selection method
      logical                :: use_full_brdf
      logical                :: read_full_brdf
      logical                :: allow_a_default_surface
      real, pointer          :: B(:,:)             ! Prescribed surface reflect
                                                   ! (chs, sea/land)
      real, pointer          :: Sb(:,:)            ! % error in B
      real                   :: Cb                 ! Correlation in error between
                                                   ! chs: constant for all chs
      logical                :: add_fractional     ! When using SRsSelm /= Meas,
                                                   ! add Sb*Rs to the uncertainty
      logical                :: diagonal_SRs       ! If true SRs must be diagonal
      logical                :: solar_factor       ! In GetSurface divide surface
                                                   ! reflectances by SEC_o
      real                   :: SS_Xb(MaxStateVar) ! A priori used by Swansea
                                                   ! mode to guess S from meas
      real                   :: SS_Sx(MaxStateVar) ! Uncertainy used by Swansea
                                                   ! mode to guess S from meas
   end type SurfRef_t

   ! Equivalent model parameter noise flags
   type EqMPN_t
      integer                :: SySelm             ! Measurement covariance
                                                   ! selection method
      logical                :: Homog              ! Use homogogeneity errors
      logical                :: CoReg              ! Use coregistration errors
   end type EqMPN_t

   ! Inversion parameters
   type Invpar_t
      logical                :: ConvTest           ! Apply false convergence test
      real                   :: MqStart            ! Marquardt starting parameter
      real                   :: MqStep             ! Marquardt step parameter
      integer                :: MaxIter            ! Maximum number of iterations
      real                   :: Ccj                ! Cost convergence criteria
      real                   :: XScale(MaxStateVar)! Scaling parameters
      real                   :: XLLim(MaxStateVar) ! Lower limit on state
      real                   :: XULim(MaxStateVar) ! Upper limit on state
      real                   :: Pc_dmz             ! The closest the upper and
                                                   ! lower layer clouds are
                                                   ! allowed to get to each other
      logical                :: always_take_GN     ! When using ConvTest, always
                                                   ! return the Gauss-Newton
                                                   ! result, even if worse.
      logical                :: dont_iter_convtest ! When using ConvTest, don't
                                                   ! count tests towards iter
      logical                :: disable_Ss         ! Don't include inactive state
                                                   ! elements in uncertainty calc
   end type Invpar_t

   ! Quality control parameters (used to set SPixel%QC flag)
   type QC_t
      real                   :: MaxJ               ! Maximum acceptable value of
                                                   ! cost function
      real                   :: MaxDoFN            ! Maximum acceptable degrees
                                                   ! of freedom for noise
      real                   :: MaxElevation       ! Elevation above which
                                                   ! retrievals are suspect
   end type QC_t

   ! Main Ctrl structure.
   type Ctrl_t
      ! Terms drawn from mandatory part of driver file and config file
      type(FID_t)            :: FID
      character(InstNameLen) :: InstName           ! Instrument name
      integer                :: Class              ! Controls details related to
                                                   ! class (liquid water, ice,
                                                   ! ash, aerosol, etc.)
      integer                :: Class2             ! Class for layer 2 (lower)
      character(40)          :: LUTClass           ! Name of LUT to use
      character(40)          :: LUTClass2          ! LUTClass for layer 2 (lower)
      character(81)          :: LUTClassLayers     ! LUTClasses combined with '_'
      integer                :: Approach           ! Controls manner of retrieval
                                                   ! performed. See ORACConstants.

      ! Terms that aren't controlled by the driver file
      type(Ind_t)            :: Ind
      integer                :: DOY                ! Day number in year of data.

      ! Remaining terms are set in Read_Driver
      character(FilenameLen) :: Run_ID
      type(SurfRef_t)        :: RS
      type(EqMPN_t)          :: EqMPN
      type(Invpar_t)         :: Invpar
      type(QC_t)             :: QC

      ! Boundaries of illumination conditions
      real                   :: MaxSolZen          ! Daynight/twilight boundary
      real                   :: MaxSatZen
      real                   :: MinRelAzi          ! Sun glint boundary
      real                   :: Sunset             ! SolZen angle for sunset

      ! Switches and flags controlling optional behaviours
      integer                :: i_equation_form    ! Selects equation used in
                                                   ! FMSolar if Surface%
                                                   ! use_full_brdf = .true.
      logical                :: get_T_dv_from_T_0d ! See detailed description in
                                                   ! ReadDriver.F90
      integer                :: LUTIntSelm         ! LUT Interpolation flag,
                                                   ! See LUTIntMeth variables.
      integer                :: RTMIntSelm         ! RTM Interpolation flag,
                                                   ! See RTMIntMeth variables.
      integer                :: CloudType          ! Defines the homog/coreg
                                                   ! noise estimates used
      real                   :: Max_SDAD           ! Max # of pixels since
                                                   ! sucessful retrieval
                                                   ! acceptable for using SDAD.
      logical                :: sabotage_inputs    ! See sabotage_input_data.F90
      logical                :: process_cloudy_only
      logical                :: process_aerosol_only
      logical                :: all_channels_same_view
      logical                :: use_ann_phase
      integer                :: NTypes_to_process  ! # of valid values in above
      integer(byte)          :: Types_to_process(MaxTypes) ! Pavolonis (or other)
                                                   ! type codes for pixels to
                                                   ! run the retrieval
      integer                :: Surfaces_to_skip   ! Setting to ILand or ISea
                                                   ! skips all respective pixels
      integer                :: second_aot_ch(1)   ! Output second AOT value at
                                                   ! wavelength of this channel
      logical                :: verbose            ! Controls output to terminal

      ! Variables used by cloud_indexing_logic (first three ignore driver)
      integer, pointer       :: tau_chans(:)       ! Channels that meet the
                                                   ! Tau retrieval requirement
      integer, pointer       :: r_e_chans(:)       ! Same thing but for Re
      integer, pointer       :: ir_chans(:)        ! Same thing but for Pc, Fr,
                                                   ! and Ts
      integer, pointer       :: ReChans(:)         ! A list of effective radius
                                                   ! sensitive channels to use
                                                   ! in an order of decreasing
                                                   ! priority.
      logical                :: do_new_night_retrieval
      logical                :: force_nighttime_retrieval  ! Sets SPixel%Illum = INight
      logical                :: do_CTX_correction
      real                   :: CTP_correction_limit

      ! State vector selection methods (see Selm variables in ORAC_Constants_m)
      integer                :: Ap(MaxStateVar,MaxIllum) ! A Priori options
      integer                :: Fg(MaxStateVar,MaxIllum) ! First-guess options

      ! Prescribed retrieval vectors
      real                   :: Xb(MaxStateVar)    ! A Priori values
      real                   :: X0(MaxStateVar)    ! First-guess values
      real                   :: Sx(MaxStateVar)    ! Error covariance of Xb
      real, pointer          :: Sy(:,:)            ! Measurement error covariance

      ! State vector indexing variables (defined for each illumination condition)
      integer                :: Nx(MaxIllum)       ! # of active state variables
      integer                :: NxJ(MaxIllum)      ! # of Jacobian parameters
      integer                :: X(MaxStateVar,MaxIllum)  ! State vector elements
                                                         !   to be retrieved
      integer                :: XJ(MaxStateVar,MaxIllum) ! " included in Jacobian
   end type Ctrl_t

contains

subroutine Nullify_Ctrl(Ctrl)

   use orac_indexing_m, only: nullify_common_indices

   implicit none

   ! Declare arguments

   type(Ctrl_t), intent(inout) :: Ctrl

   call nullify_common_indices(Ctrl%Ind%common_indices_t)

   nullify(Ctrl%Ind%WvlIdx)
   nullify(Ctrl%Ind%ICh)
   nullify(Ctrl%Ind%YMixed)
   nullify(Ctrl%Ind%channel_proc_flag)

   nullify(Ctrl%RS%B)
   nullify(Ctrl%RS%Sb)

   nullify(Ctrl%Sy)

   nullify(Ctrl%tau_chans)
   nullify(Ctrl%r_e_chans)
   nullify(Ctrl%ir_chans)

   nullify(Ctrl%ReChans)

end subroutine Nullify_Ctrl


#include "dealloc_ctrl.F90"

end module Ctrl_m<|MERGE_RESOLUTION|>--- conflicted
+++ resolved
@@ -102,10 +102,7 @@
 ! 2017/07/05, AP: Add NAll to track the total number of channels. New QC.
 ! 2017/10/04, GM: Add use_ann_phase.
 ! 2021/04/06, AP: New LUT names.
-<<<<<<< HEAD
-=======
 ! 2021/10/12, ATP: Add new LUT netcdf filenames.
->>>>>>> 58c9b358
 !
 ! Bugs:
 ! None known.
