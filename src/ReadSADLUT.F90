--- conflicted
+++ resolved
@@ -725,12 +725,8 @@
 
    integer                :: i        ! Array counters
    character(len=FilenameLen) :: LUT_file ! Name of LUT file
-<<<<<<< HEAD
    character(len=5)           :: chan_num ! Channel number converted to a string
-=======
-   character(len=4)           :: chan_num ! Channel number converted to a string
    real, allocatable      :: tmp(:)   ! Array for flipping RelAzi
->>>>>>> 34bc707d
 
    ! For each cloud class, construct the LUT filename from the instrument name,
    ! cloud class ID, variable name and channel number. Then call the appropriate
