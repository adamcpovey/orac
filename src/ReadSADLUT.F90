--- conflicted
+++ resolved
@@ -827,11 +827,7 @@
    do i = 1, SAD_LUT%Grid%nRelazi
       tmp(i) = SAD_LUT%Grid%Relazi(SAD_LUT%Grid%nRelazi - i + 1)
    end do
-<<<<<<< HEAD
-   SAD_LUT%Grid%Relazi = tmp
-=======
    SAD_LUT%Grid%Relazi(1:SAD_LUT%Grid%nRelazi) = tmp
->>>>>>> e52da69f
    deallocate(tmp)
 
 end subroutine Read_SAD_LUT