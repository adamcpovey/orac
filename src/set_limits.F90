!-------------------------------------------------------------------------------
! Name: set_limits.F90
!
! Purpose:
! Sets up arrays of upper and lower limits on the state vector for bounds
! checking in Invert_Marquardt.
!
! Description and Algorithm details:
! For surface temperature Ts, set the limits using the a priori and errors
! - the allowed range is the AP +/- 3 * the AP error
! This keeps the value within 3 standard deviations and prevents Ts from
! going into a non-linear part of the Planck function curve, which can lead
! to negative radiance values in FM calculations.
!
! MDAD and AUX methods are not supported in this implementation.
!
! Arguments:
! Name   Type   In/Out/Both Description
! ------------------------------------------------------------------------------
! Ctrl   struct In          Control structure (source of limit values in the
!                           Ctrl case).
! SPixel struct Both        Super-pixel structure (contains the limits arrays
!                           to be set, plus phase and current cloud class)
! status int    Out         ORAC program status value.
!
! History:
! 2001/04/25, AS: Original version
! 2001/06/24, AS: Ts limits are now set dynamically using the a priori
!    information.
! 2001/08/16, AS: Bug fix in Ts limit setting: now SUBTRACTS delta_Ts to get
!    lower limit and ADDs to get the upper limit, rather than vice versa.
! 2011/03/22, AS: Removal of phase change, phase 2. SAD_CloudClass now has 1
!    dimension rather than N cloud classes.
! 2011/04/05, AS: Removed selection methods SAD and SDAD. SAD_CloudClass
!    argument no longer required.
! 2014/05/21, GM: Cleaned up the code.
!
! Bugs:
! None known.
!-------------------------------------------------------------------------------

subroutine Set_Limits(Ctrl, SPixel, SAD_LUT, status)

   use Ctrl_m
   use ORAC_Constants_m
   use SAD_LUT_m
   use SPixel_m

   implicit none

   ! Argument declarations

   type(Ctrl_t),   intent(in)    :: Ctrl
   type(SPixel_t), intent(inout) :: SPixel
   type(SAD_LUT_t),intent(in)    :: SAD_LUT(:)
   integer,        intent(out)   :: status

   ! Local variable declarations

   integer :: i
   real    :: delta_Ts ! The maximum deviation from the a priori value allowed
                       ! for Ts.

   status = 0

   ! Set the upper and lower limits for the current super-pixel.
   ! SPixel U/LLim arrays are full length, i.e. big enough to hold the full
   ! ORAC state vector (saves repeated allocation and deallocation).

   SPixel%XLLim = Ctrl%Invpar%XLLim
   SPixel%XULim = Ctrl%Invpar%XULim

   ! Check for logarithmic LUT axes

   if (SAD_LUT(1)%Grid%Tau%log) then
      call convert_state_element_to_log(SPixel, ITau)
   end if
   if (Ctrl%Approach == AppCld2L .and. SAD_LUT(2)%Grid%Tau%log) then
      call convert_state_element_to_log(SPixel, ITau2)
   end if
   if (SAD_LUT(1)%Grid%Re%log) then
      call convert_state_element_to_log(SPixel, IRe)
   end if
   if (Ctrl%Approach == AppCld2L .and. SAD_LUT(2)%Grid%Re%log) then
      call convert_state_element_to_log(SPixel, IRe2)
   end if

   ! Set surface temperature values separately. Firstly, determine whether Ts is
   ! an active state variable. If so, set the range to 3 standard deviations
   ! away from the a priori Ts value.

   do i = 1, SPixel%Nx
      if (SPixel%X(i) == ITs) then
         delta_Ts          = 3 * sqrt(SPixel%Sx(ITs, ITs))
         SPixel%XLLim(ITs) = SPixel%Xb(ITs) - delta_Ts
         SPixel%XULim(ITs) = SPixel%Xb(ITs) + delta_Ts
      end if
   end do

   ! Dynamically set upper limit of cloud top pressure to lowest profile
   ! pressure of current pixel.

   if (Ctrl%RTMIntSelm /= RTMIntMethNone) &
        SPixel%XULim(IPc) = SPixel%RTM%P(SPixel%RTM%Np)

<<<<<<< HEAD
   ! Check for logarithmic LUT axes
   if (SAD_LUT(1)%Grid%Tau%log) then
      SPixel%XLLim(ITau) = log10(SPixel%XLLim(ITau))
      SPixel%XULim(ITau) = log10(SPixel%XULim(ITau))
   end if
   if (Ctrl%Approach == AppCld2L .and. SAD_LUT(2)%Grid%Tau%log) then
      SPixel%XLLim(ITau2) = log10(SPixel%XLLim(ITau2))
      SPixel%XULim(ITau2) = log10(SPixel%XULim(ITau2))
   end if
   if (SAD_LUT(1)%Grid%Re%log) then
      SPixel%XLLim(IRe) = log10(SPixel%XLLim(IRe))
      SPixel%XULim(IRe) = log10(SPixel%XULim(IRe))
   end if
   if (Ctrl%Approach == AppCld2L .and. SAD_LUT(2)%Grid%Re%log) then
      SPixel%XLLim(IRe2) = log10(SPixel%XLLim(IRe2))
      SPixel%XULim(IRe2) = log10(SPixel%XULim(IRe2))
   end if

   ! Ensure retrieval does not go outside the LUT grid
=======
   ! Ensure retrieval does not go outside the LUT grid

>>>>>>> 963b216a
   if (SPixel%XLLim(ITau) < SAD_LUT(1)%Grid%Tau%Min) &
        SPixel%XLLim(ITau) = SAD_LUT(1)%Grid%Tau%Min
   if (Ctrl%Approach == AppCld2L .and. SPixel%XLLim(ITau2) < SAD_LUT(2)%Grid%Tau%Min) &
        SPixel%XLLim(ITau2) = SAD_LUT(2)%Grid%Tau%Min
   if (SPixel%XULim(ITau) > SAD_LUT(1)%Grid%Tau%Max) &
        SPixel%XULim(ITau) = SAD_LUT(1)%Grid%Tau%Max
   if (Ctrl%Approach == AppCld2L .and. SPixel%XULim(ITau2) > SAD_LUT(2)%Grid%Tau%Max) &
        SPixel%XULim(ITau2) = SAD_LUT(2)%Grid%Tau%Max
   if (SPixel%XLLim(IRe) < SAD_LUT(1)%Grid%Re%Min) &
        SPixel%XLLim(IRe) = SAD_LUT(1)%Grid%Re%Min
   if (Ctrl%Approach == AppCld2L .and. SPixel%XLLim(IRe2) < SAD_LUT(2)%Grid%Re%Min) &
        SPixel%XLLim(IRe2) = SAD_LUT(2)%Grid%Re%Min
   if (SPixel%XULim(IRe) > SAD_LUT(1)%Grid%Re%Max) &
        SPixel%XULim(IRe) = SAD_LUT(1)%Grid%Re%Max
   if (Ctrl%Approach == AppCld2L .and. SPixel%XULim(IRe2) > SAD_LUT(2)%Grid%Re%Max) &
        SPixel%XULim(IRe2) = SAD_LUT(2)%Grid%Re%Max

end subroutine Set_Limits<|MERGE_RESOLUTION|>--- conflicted
+++ resolved
@@ -103,30 +103,8 @@
    if (Ctrl%RTMIntSelm /= RTMIntMethNone) &
         SPixel%XULim(IPc) = SPixel%RTM%P(SPixel%RTM%Np)
 
-<<<<<<< HEAD
-   ! Check for logarithmic LUT axes
-   if (SAD_LUT(1)%Grid%Tau%log) then
-      SPixel%XLLim(ITau) = log10(SPixel%XLLim(ITau))
-      SPixel%XULim(ITau) = log10(SPixel%XULim(ITau))
-   end if
-   if (Ctrl%Approach == AppCld2L .and. SAD_LUT(2)%Grid%Tau%log) then
-      SPixel%XLLim(ITau2) = log10(SPixel%XLLim(ITau2))
-      SPixel%XULim(ITau2) = log10(SPixel%XULim(ITau2))
-   end if
-   if (SAD_LUT(1)%Grid%Re%log) then
-      SPixel%XLLim(IRe) = log10(SPixel%XLLim(IRe))
-      SPixel%XULim(IRe) = log10(SPixel%XULim(IRe))
-   end if
-   if (Ctrl%Approach == AppCld2L .and. SAD_LUT(2)%Grid%Re%log) then
-      SPixel%XLLim(IRe2) = log10(SPixel%XLLim(IRe2))
-      SPixel%XULim(IRe2) = log10(SPixel%XULim(IRe2))
-   end if
-
-   ! Ensure retrieval does not go outside the LUT grid
-=======
    ! Ensure retrieval does not go outside the LUT grid
 
->>>>>>> 963b216a
    if (SPixel%XLLim(ITau) < SAD_LUT(1)%Grid%Tau%Min) &
         SPixel%XLLim(ITau) = SAD_LUT(1)%Grid%Tau%Min
    if (Ctrl%Approach == AppCld2L .and. SPixel%XLLim(ITau2) < SAD_LUT(2)%Grid%Tau%Min) &
