!-------------------------------------------------------------------------------
! Name: invert_marquardt.F90
!
! Purpose:
! Find the "best" fitting state vector for a set of measurements in the ORAC.
!
! Description and Algorithm details:
! Uses a Marquardt descent algorithm to find a state vector that gives a good
! match to the measurements (Y values across all selected channels) for a
! particular image super-pixel.
!
! The best fit is identified by minimising the "cost".
!
! The full cost function J is defined as:
!   J(x) = (y(x) - ym) * inverse(Sy) * transpose(y(x) - ym) +
!            (x - xb)  * inverse(Sx) * transpose(x - xb) +
!            (bt - b)  * inverse(Sb) * transpose(bt - b)
! J is minimised with respect to x, hence the third component (the model
! parameter vector b) is omitted from this routine.
!
! The state vector X is set to some initial (first guess) values X0, and the
! forward model FM is run to calculate Y(X0).  Y(X0) is compared with the
! measured Y to give the initial "cost", J0
!
! Set Xn = X0
!
! calculate 1st and 2nd derivatives of J
! set starting Marquardt parameters (starts with heaviest weighting on
!    steepest descent)
!
! for a number of iterations (up to a maximum or until convergence is
! reached)
!    calculate step delta_X
!    set new X = Xn + delta_X
!    Check bounds: if any variable in X reaches a limit it is fixed at
!       that limit
!
!    call FM to give Y(X), K(X)
!
!    calculate J(X)
!    if (J(X) < J0)    (i.e. "good" step)
!       set Xn = X     (i.e. old Xn + dX)
!       calculate new 2nd derivative of J
!       if (J - J0) < (limit from Ctrl struct)
!          convergence: drop out of loop
!       else
!          decrease steepest descent
!          calculate new 1st derivatives of J
!          save current J as J0 for checking next iteration
!    else ("bad" step, don't keep X)
!       increase weighting on steepest descent for next iteration
! end of iteration loop
!
! Calculate the two terms contributing to the overall retrieval error Sn:
!    Sn = St + Ss
!    St is the inverse Hessian (d2J_dX2) for the active state variables
!    Ss is the state expected error from model parameter noise (inactive
!       state variables and surface reflectance Rs - no other parameters
!       available at present).  Ss depends whether there are inactive
!       state variables for the SPixel and whether Equivalent Model
!       Parameter Noise from Rs is selected.
!
! Set diagnostics for output
!
! Note, for output, costs are divided by Ny for the SPixel. Hence convergence
! criteria on delta_J are multiplied up by Ny for the inversion.  Otherwise,
! if cost was divided by Ny at each iteration this would add more processing
! per step and would need to be taken into account in the derivatives of J as
! well as J.
!
! Errors in calculations terminate processing this pixel, managed by ORAC.
! If a non-zero status occurs during an inversion, the Diag%QC flag is set to
! indicate non-convergence and uncertainty outputs are set to fill values.
!
! Arguments:
! Name     Type    In/Out/Both Description
! ------------------------------------------------------------------------------
! Ctrl     struct  In          Control structure, contains Marquardt
!                              parameters, scaling factors etc.
! SPixel   struct  Both        Super pixel data. Contains current
!                              measurements, active state variables, first
!                              guess and a priori info.
! SAD_Chan array   In          Measurement channel characteristics for each
!          of structs          channel.
! SAD_LUT  struct  In          Cloud radiative property look up tables for each
!          of structs          layer.
! RTM_Pc   struct  In          Radiative transfer model data interpolated to
!          of structs          the current cloud pressure Pc for each layer.
! Diag     struct  In          Diagnostic structure
! status   integer Both        ORAC status/error flag.
!
! History:
! 2001/04/05, AS: original version
! 2001/06/12, AS: First complete version. Compiles but not fully debugged.
! 2001/06/29, AS: Passes simple tests. Added breakpoint outputs. Found a problem
!    with handling of phase changes (checking into RCS before attempting fix).
! 2001/06/29, AS: Phase change section updated. Added Diag structure as output.
!    Added error analysis (in Diag setting).
! 2001/10/12, AS: Costs are now divided by SPixel%Ny for output. Allows better
!    comparison between SPixels (since Ny may vary). Since costs are not divided
!    during calculation for each iteration, the convergence criteria are
!    multiplied by Ny to compensate. Notes added in code and Algorithm section.
!    Also added brief description of error analysis to Algorithm section.
!    **************** ECV work starts here *************************************
! 2011/02/22, AS: Re-applying changes made in late 2001/2002.
! 2001/12/05, AS: Introduced error checking throughout. See comments above for
!    details of the scheme implemented.
! 2011/12/21, AS: Changing use of iteration counter so that only "good" steps
!    are counted as "iterations" (experimentally). The number of steps is still
!    checked against the Max allowed no. of iterations at present. (Subsequently
!    removed, so ignored for 2011 update).
! 2011/02/24, AS: stat now initialised (was done in ORAC code somewhere along
!    the way).
! 2011/03/17, AS: Removal of phase change. Code commented out for now, prior to
!    eventual removal. SAD_LUT dimension reduced to 1, since only 1 cloud class
!    in use.
! 2011/03/22, AS: Removal of phase change, phase 2. SAD_CloudClass now has 1
!    dimension rather than N cloud classes, SAD_LUT also 1 since only 1
!    phase/cloud class is used for the whole retrieval.
! 2011/04/06, AS: Removal of redundant selection methods SAD and SDAD for limits
!    checking. SADCloudClass argument to Set_Limits no longer required.
!    SADCloudClass argument to this function InvertMarquardt also redundant.
!    Mopping up from removal of phase change. Removed setting of SPixel%FGPhase
!    as it is redundant.
! 2011/06/08, AS: Removed logging of errors from Invert_Cholesky and related
!    functions, to prevent text file output slowing down execution (use ifdef
!    DEBUG).
! 2011/08/08, CP: remove ref to cloud class
! 2011/10/03, CP: fixed debug syntax error
! 2011/10/18, CP: added lat/lon info to bkp output
! 2011/12/13, CP: change format statement to make g95 compatible
! 2012/01/19, CP: stored first guess measurement. add variable minusdJ_dX=-dJ_dX.
!    changed calls to Invert_cholesky
! 2012/02/24, CP: changed error_matrix call to Invert_cholesky
! 2012/08/10, CP: defined measurement arrays more explicitly other wise crashed
!    for night measurements
! 2012/09/14, CP: bug fix defined Diag%ss to size of nx elements (was ny)
!    initialised Y
! 2012/10/02, CP: initialised variables bug fix defined Diag%ss changed how
!    SPixel%sn calculated
! 2013/05/08, CP: set Diag%Y0
! 2014/01/15, GM: Changed Invert_Cholesky() argument Diag%St to
!    Diag%St(1:SPixel%Nx, 1:SPixel%Nx) when inverting d2J_dX2 to get Diag%St.
!    Using just Diag%St results in use of garbage when there are inactive state
!    variables.
! 2014/01/15, GM: Corrected the dimensions of the assignment for the calculation
!    of Diag%Ss from Diag%Ss(1:SPixel%Ind%Ny,1:SPixel%Ind%Ny) to
!    Diag%Ss(1:SPixel%Nx,1:SPixel%Nx).
! 2014/01/15, GM: Set values of J, Jm, and Ja to MissingSn in the case of failed
!    retrievals as is done with the other values in Diag.
! 2014/01/15, GM: Moved dynamic setting of the upper limit for CTP to the
!    highest pressure in the profile from FM() to this routine.
! 2014/01/17, GM: Cleaned up code.
! 2014/01/29, MJ: Fixed case where alpha can get out of bounds.
! 2014/02/27, CP: Added declaration of J.
! 2014/04/02, CP: Fixed bug where temp was not reassigned.
! 2014/04/02, MJ: Fixed bug where Diag%ss was not initialized.
! 2014/07/24, AP: Removed unused status variable.
! 2014/07/24, CP: Added in cloud albedo
! 2014/11/20, AP: Multiply X|Ydiff by -1, making minusJ_dX redundant.
! 2015/01/09, AP: Patch memory leak with cloud_albedo.
! 2015/07/28, AP: Add multiple of unit matrix with add_unit function. Put
!    calculation of Hessian into it's own routine.
! 2015/07/28, AP: Replace if status blocks with go to 99 to terminate
!    processing. Reorganise main iteration loop to minimise code repetition.
! 2015/07/29, AP: Remove mentions of phase changes. Clean algorithm description.
!    Add RAL's false convergence test (as it's used by the aerosol retrieval).
! 2015/08/21, AP: Variables to include in Jacobian (but not retrieve) now listed
!    in SPixel%XJ. Uncertainty due to inactive state elements tidied.
! 2015/10/21, GM: Pulled evaluation of cloud albedo out of the FM and into here
!    after the retrieval iteration.
! 2015/10/22, GM: Add cloud albedo uncertainty.
! 2015/11/18, GM: Add call to Calc_Corrected_CTX().
! 2016/01/05, AP: The convergence test should re-evaluate dJ_dX when failed.
! 2016/01/07, AP: Add output of diffuse fraction of illumination and AOT870.
! 2016/01/27, GM: Compute ecc and ecc uncertainty.
! 2016/01/27, GM: Compute corrected CTH for both day and night.
! 2016/02/18, OS: Making sure CEE is within 0-1.
! 2016/02/24, OS: Avoid negative CEE uncertainties.
! 2016/05/03, AP: Add output of AOD at a second wavelength.
! 2016/07/27, GM: Changes related to the multilayer retrieval support.
! 2017/07/12, AP: New QC.
!
! Bugs:
! None known.
!-------------------------------------------------------------------------------

subroutine Invert_Marquardt(Ctrl, SPixel, SAD_Chan, SAD_LUT, RTM_Pc, Diag, stat)

   use Cholesky_m
   use Ctrl_m
   use Diag_m
   use FM_Routines_m
   use GZero_m
   use Int_LUT_Routines_m
   use ORAC_Constants_m
   use RTM_Pc_m
   use SAD_Chan_m
   use SAD_LUT_m
   use SPixel_m

   implicit none

   ! Argument declarations

   type(Ctrl_t),     intent(in)    :: Ctrl
   type(SPixel_t),   intent(inout) :: SPixel
   type(SAD_Chan_t), intent(in)    :: SAD_Chan(:)
   type(SAD_LUT_t),  intent(in)    :: SAD_LUT(:)
   type(RTM_Pc_t),   intent(inout) :: RTM_Pc(:)
   type(Diag_t),     intent(out)   :: Diag
   integer,          intent(out)   :: stat

   ! Local variable declarations

   integer :: m, l                ! counter for short/implied do loops
                                  ! (can't use J: it's the cost function)
   real    :: Y(SPixel%Ind%Ny)    ! TOA reflectances, radiances etc for partly-
                                  ! cloudy conditions. Returned by FM
   real    :: dY_dX(SPixel%Ind%Ny,MaxStateVar)
                                  ! Derivatives d[ref]/d[tau,Re,pc,f,Ts,Rs]t
   real    :: Kx(SPixel%Ind%Ny, SPixel%Nx)
                                  ! Scaled, active part of dY_dX
   real    :: Kj(SPixel%Ind%Ny, SPixel%NXJ)
                                  ! Scaled, surface reflectance part of dY_dX
   real    :: Sj(Spixel%NXJ, SPixel%NXJ)
                                  ! Error covariance in parameters
   real    :: Sy(SPixel%Ind%Ny, SPixel%Ind%Ny)
                                  ! Error covariance in measurements
   real    :: SyInv(SPixel%Ind%Ny, SPixel%Ind%Ny)
                                  ! Inverse of Sy
   real    :: error_matrix(SPixel%Nx, SPixel%Nx)
   real    :: SxInv(SPixel%Nx, SPixel%Nx)
                                  ! Inverse of Sx. Sx is the error covariance
                                  ! in the a priori state vector, part of SPixel
   real    :: Ydiff(SPixel%Ind%Ny)
                                  ! Difference between measured and calculated Y
   real    :: Xdiff(SPixel%Nx)
                                  ! Difference between current state and a
                                  ! priori
   real    :: J, Jm, Ja           ! Cost at a given state (plus contributions to
                                  ! cost from measurements and a priori)
   real    :: J0                  ! Cost at first guess state
   real    :: Ccj_Ny              ! Product of Cost convergence criteria and
                                  ! number of active channels.
   integer :: iter                ! Inversion iteration counter
   real    :: KxT_SyI(SPixel%Nx, SPixel%Ind%Ny)
                                  ! Product of the transpose of Kx with SyInv
   real    :: dJ_dX(SPixel%Nx)    ! 1st derivative of J wrt state variables
   real    :: d2J_dX2(SPixel%Nx, SPixel%Nx)
                                  ! 2nd derivative of J wrt state variables
   real    :: alpha               ! Marquardt control variable
   real    :: huge_value          ! largest value of real data type
   real    :: J2plus_A(SPixel%Nx, SPixel%Nx)
                                  ! Temporary array to hold sum of d2J_dX2 and
                                  ! alpha * unit.
   real    :: delta_X(SPixel%Nx)
                                  ! Step to be applied to state variables
   real    :: Xplus_dX(MaxStateVar)
                                  ! State vector being checked in a given
                                  ! iteration (Xn + delta_X)
   real    :: delta_J             ! Change in cost between operations
   real    :: Dy(SPixel%Nx, SPixel%Ind%Ny)
                                  ! "Inversion operator" used in error analysis
   real    :: Kb(SPixel%Ind%Ny, SPixel%NxI)
                                  ! "Model parameter" gradients from inactive
                                  ! state variables and surface reflectance.
   real    :: Dy_Kb(SPixel%Nx, SPixel%NxI)
                                  ! Product of Dy and Kb.
   real    :: Sb(SPixel%NxI, SPixel%NxI)
                                  ! "Model parameter" error covariance.
   real    :: St_temp(SPixel%Nx, SPixel%Nx)
                                  ! Array temporary for Diag%St
   integer :: limit_hit           ! Indicates if state vector hits a limit
   real, dimension(SPixel%Ind%NSolar)    :: CRP, T_00, T_0d, T_all
   real, dimension(SPixel%Ind%NSolar, 2) :: d_CRP, d_T_00, d_T_0d
   real    :: CRP_thermal(SPixel%Ind%NThermal)
   real    :: d_CRP_thermal(SPixel%Ind%NThermal, 2)
   real    :: temp(SPixel%Ind%NSolar,SPixel%Ind%NSolar)
   real    :: temp_thermal(SPixel%Ind%NThermal,SPixel%Ind%NThermal)
   real    :: BextRat(1), d_BextRat(1)
   type(GZero_t) :: GZero

   ! Initialise
   stat      = 0

   Y         = 0.
   dY_dX     = 0.
   Kx        = 0.
   Kj        = 0.
   KxT_SyI   = 0.
   J         = 0.
   d2J_dX2   = 0.
   Diag%St   = 0.
   Diag%Ss   = 0.
   SPixel%Sn = 0.

   huge_value = huge(1.0)/Ctrl%Invpar%MqStep

<<<<<<< HEAD
   ! Set state variable limits
   call Set_Limits(Ctrl, SPixel, SAD_LUT, stat)
   if (stat /= 0) go to 99 ! Terminate processing this pixel

   ! Check for logarithmic LUT axes
   if (SAD_LUT(1)%Grid%Tau%log) then
      SPixel%XB(ITau) = log10(SPixel%XB(ITau))
      SPixel%X0(ITau) = log10(SPixel%X0(ITau))
   end if
   if (Ctrl%Approach == AppCld2L .and. SAD_LUT(2)%Grid%Tau%log) then
      SPixel%XB(ITau2) = log10(SPixel%XB(ITau2))
      SPixel%X0(ITau2) = log10(SPixel%X0(ITau2))
   end if
   if (SAD_LUT(1)%Grid%Re%log) then
      SPixel%XB(IRe) = log10(SPixel%XB(IRe))
      SPixel%X0(IRe) = log10(SPixel%X0(IRe))
   end if
   if (Ctrl%Approach == AppCld2L .and. SAD_LUT(2)%Grid%Re%log) then
      SPixel%XB(IRe2) = log10(SPixel%XB(IRe2))
      SPixel%X0(IRe2) = log10(SPixel%X0(IRe2))
   end if

=======
>>>>>>> 963b216a
   ! Invert a priori covariance matrix
   error_matrix = SPixel%Sx(SPixel%X, SPixel%X)
   call Invert_Cholesky(error_matrix, SxInv, SPixel%Nx, stat)
   if (stat /= 0) then
#ifdef DEBUG
      write(*, *) 'ERROR: Invert_Marquardt(): Error in Invert_Cholesky'
#endif
      stat = InvMarquardtSxErr
      go to 99 ! Terminate processing this pixel
   end if

   ! Set parameter covariance matrix
   if (SPixel%NXJ > 0) Sj = SPixel%Sx(SPixel%XJ, SPixel%XJ)


   ! ************ START EVALUATING FORWARD MODEL ************

   ! Evaluate forward model for the first guess and initialise the various
   ! arrays. X should be unscaled when passed into FM.
   call FM(Ctrl, SPixel, SAD_Chan, SAD_LUT, RTM_Pc, SPixel%X0, Y, dY_dX, stat)
   if (stat /= 0) then
      stat = InvMarquardtFMX0Err
      go to 99 ! Terminate processing this pixel
   end if

   ! Store measurement first guess
   Diag%Y0(1:SPixel%Ind%Ny) = Y

   ! Convert dY_dX to Kx and Kj.
   call Set_Kx(Ctrl, SPixel, dY_dX, Kx, Kj)

   ! Set covariance matrix Sy. Always call Set_Kx before Set_Sy. Needs Kj.
   call Set_Sy(Ctrl, SPixel, Kj, Sj, Sy)

   ! Calculate SyInv and SxInv
   call Invert_Cholesky(Sy, SyInv, SPixel%Ind%Ny, stat)
   if (stat /= 0) then
      stat = InvMarquardtSyX0Err
      go to 99 ! Terminate processing this pixel
   end if

   ! Xdiff, the difference between the current state vector X and
   ! the a priori state vector SPixel%Xb for the active state variables.
   ! Requires scaling to produce a properly balanced matrix
   Xdiff = (SPixel%Xb(SPixel%X) - SPixel%X0(SPixel%X)) &
           * Ctrl%Invpar%XScale(SPixel%X)

   ! Calculate Ydiff, the difference between the measurements and calculated
   ! values for X.
   Ydiff = SPixel%Ym - Y
   Diag%YmFit(1:SPixel%Ind%Ny) = -Ydiff

   ! Calculate cost at X0.
   Ja = dot_product(Xdiff, matmul(SxInv, Xdiff))
   Jm = dot_product(Ydiff, matmul(SyInv, Ydiff))
   J0 = Jm + Ja

   ! ************* END EVALUATING FORWARD MODEL *************


   ! ************* START MAIN ITERATION LOOP *************

   ! Set Xn = X0 for 1st iteration
   SPixel%Xn = SPixel%X0

   ! Adjust cost convergence criteria for the number of active channels in the
   ! super-pixel, since final costs will be divided by Ny for output.
   Ccj_Ny = Ctrl%Invpar%Ccj * SPixel%Ind%Ny

   ! Initialise loop control variables
   Diag%Converged   = .false.
   iter = 1

   ! Calculate matrix operators
   ! [matmul(SxInv, Xdiff) is effectively SxInv * transpose(Xdiff)]
   KxT_SyI = matmul(transpose(Kx), SyInv)
   dJ_dX   = matmul(KxT_SyI, Ydiff) + matmul(SXInv, Xdiff)
   d2J_dX2 = matmul(KxT_SyI, Kx) + SxInv

   ! Set Marquardt parameter (initial weighting favours steepest descent) with
   ! average of leading diagonal of Hessian d2J_dX2.
   alpha = average_hessian(SPixel%Nx, d2J_dX2, Ctrl%Invpar%MqStart)

   do
      ! Use alpha and d2J_dX2 to set delta_X. Solve_Cholesky is used to find
      ! delta_X. The equation from the ATBD is
      !    dX = -(J'' + alphaI)^-1 * J' or delta_X = - (inv(J2plus_A) * dJ_dX).
      ! Multiplying through by J2_plusA we get:
      !    J2_plusA * delta_X = -dJ_dX,
      ! which we can solve for delta_X using Solve_Cholesky.
      call add_unit(SPixel%Nx, d2J_dX2, alpha, J2plus_A)
      call Solve_Cholesky(J2plus_A, dJ_dX, delta_X, SPixel%Nx, stat)
      if (stat /= 0) then
#ifdef DEBUG
         write(*, *) 'ERROR: Invert_Marquardt(): Error in Solve_Cholesky'
#endif
         stat = InvMarquardtDJErr
         go to 99 ! Terminate processing this pixel
      end if
      ! De-scale delta_X so that the X passed to FM can be kept un-scaled
      delta_X = delta_X / Ctrl%Invpar%XScale(SPixel%X)

      ! Apply step delta_x to the active state variables. Assumes Xn and
      ! delta_X are both unscaled.
      Xplus_dX(SPixel%X)  = SPixel%Xn(SPixel%X) + delta_X
      if (SPixel%NXJ > 0) Xplus_dX(SPixel%XJ) = SPixel%Xn(SPixel%XJ)
      if (SPixel%NXI > 0) Xplus_dX(SPixel%XI) = SPixel%Xn(SPixel%XI)

      ! Check bounds for active state variables - does delta_X take any state
      ! variable outside it's range? (If so, freeze it at the boundary).
      call Check_Limits(Ctrl, Xplus_dX, SPixel, limit_hit)
      if (limit_hit /= 0) Diag%LimitHit = limit_hit

      ! ************ START EVALUATE FORWARD MODEL ************
      call FM(Ctrl, SPixel, SAD_Chan, SAD_LUT, RTM_Pc, Xplus_dX, Y, dY_dX, stat)
      if (stat /= 0) then
         stat = InvMarquardtFMErr
         go to 99 ! Terminate processing this pixel
      end if

      ! Set new Kx, Kj, Sy and SyInv
      call Set_Kx(Ctrl, SPixel, dY_dX, Kx, Kj)
      call Set_Sy(Ctrl, SPixel, Kj, Sj, Sy)
      call Invert_Cholesky(Sy, SyInv, SPixel%Ind%Ny, stat)
      if (stat /= 0) then
#ifdef DEBUG
         write(*, *) 'ERROR: Invert_Marquardt(): Error in Invert_Cholesky'
#endif
         stat = InvMarquardtSyErr
         go to 99 ! Terminate processing this pixel
      end if

      ! Calculate new cost, J.
      Xdiff = (SPixel%Xb(SPixel%X) - Xplus_dX(SPixel%X)) &
              * Ctrl%Invpar%XScale(SPixel%X)
      Ydiff = SPixel%Ym - Y
      Diag%YmFit(1:SPixel%Ind%NY) = -Ydiff

      Ja = dot_product(Xdiff, matmul(SxInv, Xdiff))
      Jm = dot_product(Ydiff, matmul(SyInv, Ydiff))
      J  = Jm + Ja
      delta_J = J-J0
      ! ************* END EVALUATE FORWARD MODEL *************

      ! Update Levenberg-Marquadt constant (alpha) based on cost
      if (alpha == 0.) then
         ! Impliment Caroline and Richard's method of dealing with false
         ! convergences:
         ! (i)  If Marquadt converged, do another pure Gauss-Newton step.
         ! (ii) If that changes the cost by less than one, we've converged.
         !      Otherwise, re-initialise the Marquadt parameter and continue.
         if (abs(delta_J) < 1) then ! ACP: ccj_ny?
            if (delta_J < 0 .or. Ctrl%Invpar%always_take_GN) then
               ! If Newton step improved the cost, use it's solution.
               SPixel%Xn = Xplus_dX
               KxT_SyI   = matmul(transpose(Kx), SyInv)
               d2J_dX2   = matmul(KxT_SyI, Kx) + SxInv
            end if

            Diag%Converged = .true.
            exit
         else
            ! Otherwise, reset Levenberg constant and continue iterating
            alpha = average_hessian(SPixel%Nx, d2J_dX2, Ctrl%Invpar%MqStart)
         end if
      else if (J <= J0) then
         ! Improvement in cost. Store current solution
         SPixel%Xn = Xplus_dX

         ! Recalculate matrix operators
         KxT_SyI = matmul(transpose(Kx), SyInv)
         d2J_dX2 = matmul(KxT_SyI, Kx) + SxInv

         ! Check for convergence.
         if (abs(delta_J) <= Ccj_Ny) then
            if (Ctrl%Invpar%ConvTest) then
               ! Use CP/RS convergence test and perform Gauss-Newton iteration
               alpha = 0.
               if (Ctrl%Invpar%dont_iter_convtest) iter = iter - 1
            else
               ! Retrieval converged. Exit loop
               Diag%Converged = .true.
               exit
             end if
         else
            ! Not converged so decrease steepest descent part for next iteration
            alpha = alpha / Ctrl%Invpar%MqStep
         end if

         J0 = J
         dJ_dX = matmul(KxT_SyI, Ydiff) + matmul(SXInv, Xdiff)
      else
         ! No improvement in cost. Reject solution

         ! Increase steepest descent part for next iteration.
         ! "if" inserted to catch (academic?) case of overflow if alpha gets huge
         if (alpha .lt. huge_value) alpha = alpha * Ctrl%Invpar%MqStep
      end if

      if (iter == Ctrl%Invpar%MaxIter .or. Diag%Converged) exit

      iter = iter + 1
   end do

   ! ************* END MAIN ITERATION LOOP *************


   ! ************* START ERROR ANALYSIS *************

   ! State expected error from measurements (inverse of Hessian)
   call Invert_Cholesky(d2J_dX2, St_temp, SPixel%Nx, stat)
   Diag%St(1:SPixel%Nx, 1:SPixel%Nx) = St_temp
   if (stat /= 0) then
#ifdef DEBUG
      write(*, *) 'ERROR: Invert_Marquardt(): Error in Invert_Cholesky'
#endif
      stat = InvMarquardtD2JErr
      go to 99 ! Terminate processing this pixel
   end if

   ! Ss is the state expected error from model parameter noise (inactive state
   ! variables and surface reflectance Rs - this is the only model parameter for
   ! which gradient information is returned). Rs part is set only if Eqmpn for
   ! surface reflectance was not used.

   ! Combine the inactive state variables part of Kx and surface reflectance
   ! gradients (if required) to get Kb.

   ! Set the error covariance Sb. Sx is full size (MaxStateVar): pick out the
   ! inactive variables parts. Write into "top left corner" of Sb rather than
   ! use active/inactive sections. Initialise the whole array to 0 so that
   ! the terms for correlation between the Rs/XI terms are 0.

   if (SPixel%NXI > 0) then
      Dy = matmul(St_temp, KxT_SyI) ! The gain matrix

      ! Kx isn't actually set for inactive vars so we use a scaled dY_dX.
      do m = 1, SPixel%NXI
         Kb(:,m) = dY_dX(:,SPixel%XI(m)) / Ctrl%Invpar%XScale(SPixel%XI(m))
      end do
      Dy_Kb = matmul(Dy, Kb)

      Sb = SPixel%Sx(SPixel%XI,SPixel%XI)
      Diag%Ss(1:SPixel%Nx,1:SPixel%Nx) = matmul(Dy_Kb, &
                                                matmul(Sb, transpose(Dy_Kb)))
   end if

   ! Assign St+Ss to the parts of SPixel%Sn where state vars are active. For
   ! inactive variables, Sn is set to the a priori error (squared). De-scale
   ! (by XScale squared, i.e. the product of the XScale factors for the two
   ! state variables contributing to each element).
   if (SPixel%NXI > 0 .and. .not. Ctrl%Invpar%disable_Ss) then
      SPixel%Sn(SPixel%XI, SPixel%XI) = SPixel%Sx(SPixel%XI, SPixel%XI)

      SPixel%Sn(SPixel%X, SPixel%X)   = Diag%St(1:SPixel%Nx, 1:SPixel%Nx) + &
                                        Diag%Ss(1:SPixel%Nx, 1:SPixel%Nx)
   else
      SPixel%Sn(SPixel%X, SPixel%X)   = Diag%St(1:SPixel%Nx, 1:SPixel%Nx)
   end if

   do m = 1, MaxStateVar
      do l = 1, MaxStateVar
         SPixel%Sn(l,m) = SPixel%Sn(l,m) / &
                          (Ctrl%Invpar%XScale(l) * Ctrl%Invpar%XScale(m))
      end do
      if (SPixel%Sn(m,m) < 0) then
         write(*, fmt='(a,i1,a,i1,a,e11.4,a,2(i4,1x))') &
              'WARNING: Invert_Marquardt(): Negative error value in Sn(', m, &
              ',', m, '), value: ', SPixel%Sn(m,m), ' location x,y ', &
              SPixel%Loc%X0, SPixel%Loc%Y0
         SPixel%Sn(m,m) = 0.0
      end if
   end do

   ! ************* END ERROR ANALYSIS *************

   call Allocate_GZero(GZero, SPixel%Ind%Ny)
   call Set_GZero(SPixel%Xn(ITau), SPixel%Xn(IRe), Ctrl, SPixel, SAD_LUT(1), &
        GZero, stat)
   if (stat /= 0) go to 99 ! Terminate processing this pixel

   ! Output diffuse fraction so surface reflectance can be calculated by users
   if (Ctrl%Approach == AppAerSw) then
      call Int_LUT_TauSolRe(SAD_LUT(1)%Tfbd, SPixel%Ind%NSolar, SAD_LUT(1)%Grid, &
           GZero, Ctrl, T_0d, d_T_0d, SPixel%spixel_y_solar_to_ctrl_y_index, &
           SPixel%Ind%YSolar, stat)
      if (stat /= 0) go to 99 ! Terminate processing this pixel
      call Int_LUT_TauSolRe(SAD_LUT(1)%Tb, SPixel%Ind%NSolar, SAD_LUT(1)%Grid, &
           GZero, Ctrl, T_00, d_T_00, SPixel%spixel_y_solar_to_ctrl_y_index, &
           SPixel%Ind%YSolar, stat)
      if (stat /= 0) go to 99 ! Terminate processing this pixel

      T_all = T_0d + T_00
      Diag%diffuse_frac(1:SPixel%Ind%NSolar) = T_0d / T_all
      call d_derivative_wrt_crp_parameter(ITau, ITauCRP, T_00, T_0d, d_T_0d, &
           d_T_00, T_all, d_CRP)
      call d_derivative_wrt_crp_parameter(IRe,  IReCRP,  T_00, T_0d, d_T_0d, &
           d_T_00, T_all, d_CRP)

      temp = matmul(matmul(d_CRP, SPixel%Sn((/ITau,IRe/), (/ITau,IRe/))), &
           transpose(d_CRP))
      do m = 1, SPixel%Ind%NSolar
         Diag%diffuse_frac_s(m) = temp(m, m)
      end do
   end if

   ! Evaluate cloud_albedo
   if ((Ctrl%Approach == AppCld1L .or. Ctrl%Approach == AppCld2L) .and. &
       SPixel%Ind%NSolar > 0) then
      call Int_LUT_TauSolRe(SAD_LUT(1)%Rfbd, SPixel%Ind%NSolar, SAD_LUT(1)%Grid, &
           GZero, Ctrl, CRP, d_CRP, SPixel%spixel_y_solar_to_ctrl_y_index, &
           SPixel%Ind%YSolar, stat)
      if (stat /= 0) go to 99 ! Terminate processing this pixel

      Diag%cloud_albedo(1:SPixel%Ind%NSolar) = CRP

      temp = matmul(matmul(d_CRP, SPixel%Sn((/ITau,IRe/), (/ITau,IRe/))), &
                    transpose(d_CRP))
      do m = 1, SPixel%Ind%NSolar
         Diag%cloud_albedo_s(m) = temp(m, m)
      end do
   end if

   ! Evaluate cloud effective emissivity
   if ((Ctrl%Approach == AppCld1L .or. Ctrl%Approach == AppCld2L) .and. &
       SPixel%Ind%NThermal > 0 .and. any(SPixel%X == ITau) .and. any(SPixel%X == IRe)) then
      call Int_LUT_TauSatRe(SAD_LUT(1)%Em, SPixel%Ind%NThermal, SAD_LUT(1)%Grid, &
         GZero, Ctrl, CRP_thermal, d_CRP_thermal, SPixel%spixel_y_thermal_to_ctrl_y_index, &
         SPixel%Ind%YThermal, stat)
      if (stat /= 0) go to 99 ! Terminate processing this pixel

      where (CRP_thermal .lt. 0.)
         CRP_thermal = 0.
      else where (CRP_thermal .gt. 1.)
         CRP_thermal = 1.
      end where

      Diag%cloud_emissivity(1:SPixel%Ind%NThermal) = CRP_thermal

      temp_thermal = matmul(matmul(d_CRP_thermal, SPixel%Sn((/ITau,IRe/), &
                            (/ITau,IRe/))), transpose(d_CRP_thermal))
      do m = 1, SPixel%Ind%NThermal
         Diag%cloud_emissivity_s(m) = max(temp_thermal(m, m), 0.)
      end do
   end if

   ! Evaluate corrected CTX
   if (Ctrl%do_CTX_correction .and. &
      (Ctrl%Approach == AppCld1L .or. Ctrl%Approach == AppCld2L)) then
      call Calc_Corrected_CTX(Ctrl, SPixel, SAD_Chan, SAD_LUT(1), RTM_Pc(1), Sy)
   else
      SPixel%CTP_corrected             = MissingXn
      SPixel%CTP_corrected_uncertainty = MissingSn
      SPixel%CTH_corrected             = MissingXn
      SPixel%CTH_corrected_uncertainty = MissingSn
      SPixel%CTT_corrected             = MissingXn
      SPixel%CTT_corrected_uncertainty = MissingSn
   end if

   ! Evaluate AOD at 870 nm
   if (Ctrl%Approach == AppAerOx .or. Ctrl%Approach == AppAerSw .or. &
       Ctrl%Approach == AppAerO1) then
      call Int_LUT_Re(SAD_LUT(1)%BextRat, 1, SAD_LUT(1)%Grid, GZero, Ctrl, &
           BextRat, d_BextRat, stat)
      if (stat /= 0) go to 99

      if (SAD_LUT(1)%Grid%Tau%log) then
         Diag%aot870 = 10.0**SPixel%Xn(ITau) * BextRat(1)

         ! \sigma_{\log\tau_870}^2 = \sigma_{\log\tau_550}^2 +
         !    \sigma_re^2 ((dB/dr_e) / (B log(10)))^2
         ! Then \sigma_{\tau_870} = \sigma_{\log\tau_870} * \tau_870 * log(10)
         Diag%aot870_uncertainty = (SPixel%Sn(ITau,ITau) * alog(10.0)**2 + &
              (d_BextRat(1) / BextRat(1))**2 * SPixel%Sn(IRe,IRe)) * &
              Diag%aot870**2
      else
         Diag%aot870 = SPixel%Xn(ITau) * BextRat(1)

         Diag%aot870_uncertainty = BextRat(1)**2 * Spixel%Sn(ITau,ITau) + &
              (d_BextRat(1) * SPixel%Xn(ITau))**2 * SPixel%Sn(IRe,IRe)
      end if

   end if

   call Deallocate_GZero(GZero)

   ! Costs are divided by number of active instrument channels before output.
   Jm = Jm / SPixel%Ind%Ny
   Ja = Ja / SPixel%Ind%Ny

   ! Set averaging kernel [d2J_dX2-SxInv = matmul(KxT_SyI, Kx)]
   d2J_dX2 = d2J_dX2 - SxInv
   Diag%AK(SPixel%X, SPixel%X) = matmul(St_temp, d2J_dX2)

   ! Check for logarithmic LUT axes (see also AOD870 calculation above)
   if (SAD_LUT(1)%Grid%Tau%log) then
      call convert_state_element_to_linear(SPixel, ITau)
   end if
   if (Ctrl%Approach == AppCld2L .and. SAD_LUT(2)%Grid%Tau%log) then
      call convert_state_element_to_linear(SPixel, ITau2)
   end if
   if (SAD_LUT(1)%Grid%Re%log) then
      call convert_state_element_to_linear(SPixel, IRe)
   end if
   if (Ctrl%Approach == AppCld2L .and. SAD_LUT(2)%Grid%Re%log) then
      call convert_state_element_to_linear(SPixel, IRe2)
   end if


   ! Void the outputs for failed superpixels
99 if (stat /= 0) then
      Diag%Converged = .false.
      Diag%St        = MissingSn
      Diag%Ss        = MissingSn
      SPixel%Sn      = MissingSn
      Jm             = MissingSn
      Ja             = MissingSn
   else
      Diag%Iterations = iter
      Diag%Jm         = Jm
      Diag%Ja         = Ja
   end if

end subroutine Invert_Marquardt


subroutine add_unit(n, a, b, c)

   implicit none

   integer, intent(in)    :: n
   real,    intent(in)    :: a(:,:)
   real,    intent(in)    :: b
   real,    intent(inout) :: c(:,:)
   integer                :: i

   c = a
   do i = 1, n
      c(i,i) = c(i,i) + b
   end do

end subroutine add_unit


function average_hessian(n, Hessian, scale) result(alpha)

   implicit none

   integer, intent(in) :: n
   real,    intent(in) :: Hessian(:,:)
   real,    intent(in) :: scale
   real                :: alpha

   real    :: Av_Hess
   integer :: i

   Av_Hess = 0.0
   do i = 1, n
      Av_Hess = Av_Hess + Hessian(i,i)
   end do
   Av_Hess = Av_Hess / n
   alpha   = scale * Av_Hess

end function average_hessian


!-------------------------------------------------------------------------------
! Name: convert_state_element_to_linear
!
! Purpose:
! Performs mathematical manipulations to change an element of the state vector
! from log into linear space.
!
! Algorithm:
! For the value: take 10 to power of the value
! For the uncertainty: sigma_log = sigma_lin * value * log(10)
!    Thus, multiply the requested row and column of Sx by (value * log(10)).
!    This is an approximation, using the largest of two unequal bounds.
!
! Arguments:
! Name   Type     In/Out/Both Description
! SPixel SPixel_t Both        The pixel to be manipulated
! index  int      In          Index of the state vector to be converted
!
! History:
! 2024/02/08, AP: Original version.
!
! Bugs:
! The conversion of covariance from log to linear space is *not* Gaussian.
! Optimal estimation requires Gaussian errors, so this is strictly an
! inappropriate operation. However, it is much more intuitive for the user.
!-------------------------------------------------------------------------------
subroutine convert_state_element_to_linear(SPixel, index)

   use SPixel_m, only: SPixel_t

   implicit none

   type(SPixel_t), intent(inout) :: SPixel
   integer,        intent(in)    :: index

   real :: sx_correction

   SPixel%Xn(index) = 10.0**SPixel%Xn(index)

   sx_correction = SPixel%Xn(index) * alog(10.0)
   SPixel%Sn(index,:) = SPixel%Sn(index,:) * sx_correction
   SPixel%Sn(:,index) = SPixel%Sn(:,index) * sx_correction

end subroutine convert_state_element_to_linear<|MERGE_RESOLUTION|>--- conflicted
+++ resolved
@@ -297,31 +297,6 @@
 
    huge_value = huge(1.0)/Ctrl%Invpar%MqStep
 
-<<<<<<< HEAD
-   ! Set state variable limits
-   call Set_Limits(Ctrl, SPixel, SAD_LUT, stat)
-   if (stat /= 0) go to 99 ! Terminate processing this pixel
-
-   ! Check for logarithmic LUT axes
-   if (SAD_LUT(1)%Grid%Tau%log) then
-      SPixel%XB(ITau) = log10(SPixel%XB(ITau))
-      SPixel%X0(ITau) = log10(SPixel%X0(ITau))
-   end if
-   if (Ctrl%Approach == AppCld2L .and. SAD_LUT(2)%Grid%Tau%log) then
-      SPixel%XB(ITau2) = log10(SPixel%XB(ITau2))
-      SPixel%X0(ITau2) = log10(SPixel%X0(ITau2))
-   end if
-   if (SAD_LUT(1)%Grid%Re%log) then
-      SPixel%XB(IRe) = log10(SPixel%XB(IRe))
-      SPixel%X0(IRe) = log10(SPixel%X0(IRe))
-   end if
-   if (Ctrl%Approach == AppCld2L .and. SAD_LUT(2)%Grid%Re%log) then
-      SPixel%XB(IRe2) = log10(SPixel%XB(IRe2))
-      SPixel%X0(IRe2) = log10(SPixel%X0(IRe2))
-   end if
-
-=======
->>>>>>> 963b216a
    ! Invert a priori covariance matrix
    error_matrix = SPixel%Sx(SPixel%X, SPixel%X)
    call Invert_Cholesky(error_matrix, SxInv, SPixel%Nx, stat)
