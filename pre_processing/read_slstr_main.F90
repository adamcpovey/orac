--- conflicted
+++ resolved
@@ -180,11 +180,7 @@
 
    if (imager_angles%nviews .eq. 2) then
       ! Get alignment factor between oblique and nadir views
-<<<<<<< HEAD
-      call slstr_get_alignment(indir, startx, endx, sx_nad, sx_obl, &
-=======
       call slstr_get_alignment(indir, startx, endx, alignment, sx_nad, sx_obl, &
->>>>>>> 51e752bb
            ex_nad, ex_obl)
    end if
 
@@ -259,21 +255,9 @@
       else
          write(*,*) 'Invalid band_id! Must be in range 1->18', band_ids(i)
          stop error_stop_code
-<<<<<<< HEAD
       end if
 
       ! Corrections have previously been applied in this code to minimise
-=======
-      end if
-
-      ! Apply some correction factors
-      if (slstr_correction_factor(band_ids(i)) .gt. 0.0) then
-         imager_measurements%data(:,:,i) = imager_measurements%data(:,:,i) * &
-              slstr_correction_factor(band_ids(i))
-      end if
-
-      ! Other corrections have previously been applied in this code to minimise
->>>>>>> 51e752bb
       ! problems with the geolocation, dynamic range, and calibration of SLSTR.
       ! These have been removed at this point, as many are now included in the
       ! L1B files but may still be necessary for earlier data. The main one is
