--- conflicted
+++ resolved
@@ -80,12 +80,9 @@
 ! 2017/07/08, GM: Much needed tidying.
 ! 2017/12/20, GT: Changed Sentinel-3 platform name to Sentinel3a or Sentinel3b
 ! 2019/8/14, SP: Add Fengyun-4A support.
-<<<<<<< HEAD
 ! 2021/1/21, DP: Added spectral response correction for MSG1/MSG2/MSG3/MSG4
 !                SEVIRI and Sentinal-3A/Sentinel-3B SLSTR.
-=======
 ! 2021/12/14, DP: Added external SEVIRI ANN
->>>>>>> 66cf811a
 !
 ! Bugs:
 ! None known.
@@ -2206,11 +2203,7 @@
       index = 26
    case ("Sentinel3a")
       index = 27
-<<<<<<< HEAD
    case ("Sentinel3b")
-=======
-   case("Sentinel3b")
->>>>>>> 66cf811a
       index = 28
    case ("default")
       ! 15 = NOAA19, the baseline, for which slopes = 1 and intercepts = 0
