!-------------------------------------------------------------------------------
! Name: read_slstr_funcions.F90
!
! Purpose:
! Contains functions for processing SLSTR images
! Here we have functions to:
!    1) Figure out the start and end times from the input image file
!    2) Choose filenames for reading
!    3) Downsample VIS data to TIR grid
!    4) Compute the zenith/azimuth angles on the TIR grid
!
! History:
! 2016/06/14, SP: First version.
! 2016/07/07, SP: Updated to make the code more sensible, some efficiency
!    improvements too, should be more accurate for VIS resampling
! 2016/07/13, SP: Fix so that code doesn't crash when dealing with SLSTR's
!    occasionally nonsensical array sizes.
! 2016/07/20, SP: Read the solar irradiance data from file rather than assuming
!    pre-launch default values.
! 2016/07/22, SP: Implement second (oblique) view. Also, correct initial version
!    of the geometry resampling. Now operates more accurately.
! 2016/08/01, SP: Changed zenith angle bounds, fixed RAA for second view
! 2016/09/14, SP: Corrections for night-time processing
! 2016/09/16, SP: Added openMP for a small performance boost
! 2016/11/23, SP: Fixed interpolation issue for azimuth angles
! 2016/11/24, SP: Added fudge factor to correct for bad SLSTR colocation
! 2016/11/26, SP: Disable fudge factor, awaiting EUMETSAT fix
! 2017/05/12, SP: Added 'correction' to bypass problems with S7 channel.
!                 Now bad data (T>305K) is replaced by values from F1 channel.
!                 This is not elegant due to F1 issues, but better than no data.
! 2017/11/15, SP: Add feature to give access to sensor azimuth angle
! 2020/02/24, SP: Remove the S7/F1 correction, as new processing baseline makes
!                 this harder to implement, but also makes it less necessary.
!                 The S7 band now saturates at 312K rather than 305K.
! 2020/04/14, AP: Add subsetting to the read functions.
! 2020/16/07, AP: Relative azimuth should be 180 when looking into the sun.
!
! Bugs:
! SLSTR colocation is poor. Aerosol retrieval unusable. Cloud retrieval suspect.
!-------------------------------------------------------------------------------

! This function retrieves the start and end times for an SLSTR scene, then
! computes the per-pixel sensing time before saving the results in the
! imager_time%time array.
subroutine get_slstr_startend(imager_time, fname, starty, ny)

   use orac_ncdf_m
   use calender_m
   use imager_structures_m

   implicit none

   type(imager_time_t), intent(inout) :: imager_time
   character(len=*),    intent(in)    :: fname
   integer,             intent(in)    :: starty
   integer,             intent(in)    :: ny


   integer(kind=sint)         :: year1, month1, day1
   integer(kind=sint)         :: year2, month2, day2
   integer(kind=sint)         :: hour1, minute1, second1
   integer(kind=sint)         :: hour2, minute2, second2
   real(kind=dreal)           :: dfrac1, dfrac2, jd1, jd2, slo

   integer                    :: fid, ierr, j
   integer                    :: n_across_track, n_along_track
   character(len=path_length) :: l1b_start, l1b_end

   ! This ignores the 6dp on seconds and Z suffix
   character(len=var_length), parameter :: date_format = &
        '(I4, X, I2, X, I2, X, I2, X, I2, X, I2)'

   call read_slstr_dimensions(fname, n_across_track, n_along_track, .false.)

   ! Convert start and end times to julian

   call ncdf_open(fid, fname, 'get_slstr_startend()')
   ierr = nf90_get_att(fid, NF90_GLOBAL, 'start_time', l1b_start)
   if (ierr.ne.NF90_NOERR) then
      print*, 'ERROR: get_slstr_startend(): Error getting start_time from file ', &
           trim(fname), ierr
      stop error_stop_code
   end if
   ierr = nf90_get_att(fid, NF90_GLOBAL, 'stop_time', l1b_end)
   if (ierr.ne.NF90_NOERR) then
      print*, 'ERROR: get_slstr_startend(): Error getting end_time from file ', &
           trim(fname), ierr
      stop error_stop_code
   end if
   call ncdf_close(fid, 'read_slstr_startend()')

   read(l1b_start, date_format) year1, month1, day1, hour1, minute1, second1
   read(l1b_end, date_format) year2, month2, day2, hour2, minute2, second2

   call GREG2JD(year1, month1, day1, jd1)
   call GREG2JD(year2, month2, day2, jd2)

   ! Add on a fraction to account for the start / end times
   dfrac1 = (float(hour1)/24.0) + (float(minute1)/(24.0*60.0)) + &
            (float(second1)/(24.0*60.0*60.0))
   dfrac2 = (float(hour2)/24.0) + (float(minute2)/(24.0*60.0)) + &
            (float(second2)/(24.0*60.0*60.0))
   jd1    = jd1 + dfrac1
   jd2    = jd2 + dfrac2

   ! Compute linear regression slope
   slo = (jd2 - jd1) / n_along_track

   ! Put correct julian date into each location in the time array
   do j = 1, ny
      imager_time%time(:,j) = jd1 + (slo * float(j + starty - 1))
   end do

end subroutine get_slstr_startend


! Computes the name of the input file based upon the band name.
subroutine get_slstr_imnames(indir, inband, fname, fname_qa, bname, irradname)

   use preproc_constants_m

   implicit none

   character(len=*), intent(in)  :: indir
   integer,          intent(in)  :: inband
   character(len=*), intent(out) :: fname
   character(len=*), intent(out) :: fname_qa
   character(len=*), intent(out) :: bname
   character(len=*), intent(out) :: irradname

   character(len=3) :: band
   character(len=3) :: vid

   integer          :: mod_inb

   if (inband .le. 9) then
      vid = 'n'
      mod_inb = inband
   else
      vid = 'o'
      mod_inb = inband-9
   end if

   write (band, '(I1)') mod_inb
   if (mod_inb .le. 6) then
      fname       = trim(indir)//'S'//trim(band)//'_radiance_a'//trim(vid)//'.nc'
      fname_qa    = trim(indir)//'S'//trim(band)//'_quality_a'//trim(vid)//'.nc'
      bname       = 'S'//trim(band)//'_radiance_a'//trim(vid)
      irradname   = 'S'//trim(band)//'_solar_irradiance_a'//trim(vid)
   else if (mod_inb .le. 9) then
      fname       = trim(indir)//'S'//trim(band)//'_BT_i'//trim(vid)//'.nc'
      fname_qa    = trim(indir)//'S'//trim(band)//'_quality_i'//trim(vid)//'.nc'
      bname       = 'S'//trim(band)//'_BT_i'//trim(vid)
      irradname   = 'NONE'
   else
      print*, 'Incorrect band:', inband, &
           '. This is not supported for SLSTR (1-18 only).'
      stop error_stop_code
   end if

end subroutine get_slstr_imnames

! Read the nadir-view thermal grid data
subroutine read_slstr_tirdata(indir, inband, outarr, sx, sy)

   use orac_ncdf_m
   use preproc_constants_m

   implicit none

   character(len=*), intent(in)  :: indir
   integer,          intent(in)  :: inband
   integer,          intent(in)  :: sx
   integer,          intent(in)  :: sy
   real(kind=sreal), intent(out) :: outarr(:,:)

   character(len=path_length) :: filename
   character(len=path_length) :: filename_qa
   character(len=path_length) :: bandname
   character(len=path_length) :: irradname

   integer                    :: fid

   ! Find the filename required for this channel
   call get_slstr_imnames(indir, inband, filename, filename_qa, bandname, irradname)

   ! Open the netcdf file
   call ncdf_open(fid, filename, 'read_slstr_tirdata()')
   call ncdf_read_array(fid, bandname, outarr, start=[sx, sy])
   call ncdf_close(fid, 'read_slstr_tirdata()')

end subroutine read_slstr_tirdata

! Read the nadir-view visible grid data from SLSTR. Need to update with oblique view
! This assumes that VIS data is twice resolution of TIR (should be correct, 0.5km)
subroutine read_slstr_visdata(indir, inband, outarr, imager_angles, &
     sx, sy, nx, ny)

   use imager_structures_m
   use orac_ncdf_m
   use preproc_constants_m

   implicit none

   character(len=*),      intent(in)  :: indir
   integer,               intent(in)  :: inband
   integer,               intent(in)  :: sx
   integer,               intent(in)  :: sy
   integer,               intent(in)  :: nx
   integer,               intent(in)  :: ny
   real(kind=sreal),      intent(out) :: outarr(:,:)
   type(imager_angles_t), intent(in)  :: imager_angles

   real, allocatable              :: data1(:,:)
   real(kind=sreal), allocatable  :: irradiances(:)

   character(len=path_length)     :: filename
   character(len=path_length)     :: filename_qa
   character(len=path_length)     :: bandname
   character(len=path_length)     :: irradname

   integer :: fid, ndet

   if (inband .lt. 1 .or. inband .gt. 18) then
      print*, 'SLSTR input band must be in range 1-18. Here we have', inband
      stop error_stop_code
   end if

   ! Find the filename required for this channel
   call get_slstr_imnames(indir, inband, filename, filename_qa, bandname, irradname)

   allocate(data1(nx*2,ny*2))

   data1(:,:) = sreal_fill_value

   ! Open the netcdf file
   call ncdf_open(fid, filename, 'read_slstr_visdata()')
   call ncdf_read_array(fid, bandname, data1, start=[sx*2-1, sy*2-1])
   call ncdf_close(fid, 'read_slstr_visdata()')

   ! Now we deal with the solar irradiance dataset
   ! Open the netcdf file
   call ncdf_open(fid, filename_qa, 'read_slstr_visdata()')
   ! Get number of detectors, should be 4
   ndet = ncdf_dim_length(fid, 'detectors', 'read_slstr_visdata()')
   allocate(irradiances(ndet))

   call ncdf_read_array(fid, irradname, irradiances)

   call ncdf_close(fid, 'read_slstr_visdata()')

   ! Resample the data to the TIR grid size.
   call slstr_resample_vis_to_tir(data1, outarr, nx, ny, sreal_fill_value)

   ! Convert from radiances to reflectances
   where(outarr .ne. sreal_fill_value) &
        outarr = pi / irradiances(1) * outarr

   deallocate(data1)

end subroutine read_slstr_visdata


! Resamples VIS data onto the TIR grid. Assumes that VIS resolution is twice
! that of the TIR images (0.5km vs 1km). This is not efficient, but works!
!
! To resample we simply average a 2x2 region of VIS into a 1x1 pixel of TIR.
subroutine slstr_resample_vis_to_tir(inarr, outarr, nx, ny, fill)

   use preproc_constants_m

   implicit none

   integer,          intent(in)  :: nx
   integer,          intent(in)  :: ny
   real,             intent(in)  :: fill
   real(kind=sreal), intent(in)  :: inarr(:,:) ! (nx*2,ny*2)
   real(kind=sreal), intent(out) :: outarr(:,:) ! (nx,ny)

   real    :: tmpval

   integer :: x, y
   integer :: newx, newy, counter

   newx = 1
   do x = 1, nx*2-1, 2
      newy = 1

      do y = 1, ny*2-1, 2
         counter = 0
         tmpval = 0
         if (inarr(x,y).ne.fill) then
            tmpval = tmpval+inarr(x,y)
            counter = counter+1
         end if
         if (inarr(x+1,y).ne.fill) then
            tmpval = tmpval+inarr(x+1,y)
            counter = counter+1
         end if
         if (inarr(x,y+1).ne.fill) then
            tmpval = tmpval+inarr(x,y+1)
            counter = counter+1
         end if
         if (inarr(x+1,y+1).ne.fill) then
            tmpval = tmpval+inarr(x+1,y+1)
            counter = counter+1
         end if
         if (counter .gt. 0) then
            outarr(newx,newy) = tmpval/counter
         else
            outarr(newx,newy) = fill
         end if
         newy = newy+1
      end do
      newx = newx+1
   end do

end subroutine slstr_resample_vis_to_tir

<<<<<<< HEAD
subroutine slstr_get_alignment(indir, startx, endx, given_alignment, &
=======
subroutine slstr_get_alignment(indir, startx, endx, calculate_alignment, &
>>>>>>> 58c9b358
     sx_nad, sx_obl, ex_nad, ex_obl)

   use preproc_constants_m

   implicit none

   character(len=*), intent(in)  :: indir
   integer,          intent(in)  :: startx
   integer,          intent(in)  :: endx
<<<<<<< HEAD
   integer,          intent(in)  :: given_alignment
=======
   logical,          intent(in)  :: calculate_alignment
>>>>>>> 58c9b358
   integer,          intent(out) :: sx_nad
   integer,          intent(out) :: sx_obl
   integer,          intent(out) :: ex_nad
   integer,          intent(out) :: ex_obl

   integer :: nx, ny, obnx, obny, alignment

   real(kind=sreal), allocatable :: ndlons(:,:)
   real(kind=sreal), allocatable :: oblons(:,:)

<<<<<<< HEAD
   integer :: x
=======
   integer :: x, ndoff, oboff
>>>>>>> 58c9b358
   real    :: bdiff, total

   call get_slstr_gridsize(indir, 'in', nx, ny)
   call get_slstr_gridsize(indir, 'io', obnx, obny)

<<<<<<< HEAD
   if (given_alignment >= 0) then
      alignment = given_alignment
   else
=======
   if (calculate_alignment) then
>>>>>>> 58c9b358
      ! Determine offset between nadir and oblique grids as the point which
      ! minimises the difference between their full longitude fields.
      allocate(ndlons(nx,ny))
      allocate(oblons(obnx,obny))

      call read_slstr_field(indir, 'geodetic', 'in', 'longitude', 1, 1, ndlons)
      call read_slstr_field(indir, 'geodetic', 'io', 'longitude', 1, 1, oblons)

      bdiff = 9e15

      do x = 1, nx-obnx
         total = sum(abs(ndlons(x:x+obnx-1,:) - oblons))
         if (total .lt. bdiff) then
            bdiff = total
            alignment = x
         end if
      end do
      ! There should be a better way of doing this, seeing as
      ! 545 < alignment < 551 and the cost function appears to be smooth.

      if (bdiff .eq. 9e15) then
         write(*,*) 'ERROR: slstr_get_alignment(): unable to determine alignment.'
         stop error_stop_code
      end if
      deallocate(ndlons)
      deallocate(oblons)
<<<<<<< HEAD
=======
   else
      call read_slstr_global_attribute(indir, 'geodetic', 'in', 'track_offset', ndoff)
      call read_slstr_global_attribute(indir, 'geodetic', 'io', 'track_offset', oboff)
      alignment = ndoff - oboff
>>>>>>> 58c9b358
   end if

   ! Determine start/end of orbit segment in the oblique view
   if (startx .lt. alignment) then
      sx_nad = alignment
      sx_obl = 1
   else if (startx .ge. alignment+obnx) then
      write(*,*) ' WARNING: read_slstr(): Oblique view requested for ', &
           'unavailable segment of orbit. Require startx <', alignment+obnx
      sx_nad = 0
      sx_obl = 0
   else
      sx_nad = startx
      sx_obl = startx - alignment + 1
   end if

   if (endx .lt. alignment) then
      write(*,*) 'WARNING: read_slstr(): Oblique view requested for ', &
           'unavailable segment of orbit. Require endx >', alignment
      ex_nad = 0
      ex_obl = 0
   else if (endx .ge. alignment+obnx) then
      ex_nad = alignment + obnx - 1
      ex_obl = obnx
   else
      ex_nad = endx
      ex_obl = endx - alignment + 1
   end if

#ifdef DEBUG
   print*, 'Nadir start, end: ', sx_nad, ex_nad
   print*, 'Oblique start, end: ', sx_obl, ex_obl
#endif

end subroutine slstr_get_alignment


! Gets the size of an SLSTR grid.
! This is needed for retrieving tx lats/lons, resampling, and to ensure
! correct offset between views.
subroutine get_slstr_gridsize(indir, grid, nx, ny)

   use orac_ncdf_m

   implicit none

   character(len=*), intent(in)  :: indir
   character(len=*), intent(in)  :: grid
   integer,          intent(out) :: nx
   integer,          intent(out) :: ny

   character(len=path_length) :: geofile
   integer                    :: fid

   geofile = trim(adjustl(indir))//'geodetic_'//trim(adjustl(grid))//'.nc'

   call ncdf_open(fid, geofile, 'get_slstr_gridsize()')
   ny = ncdf_dim_length(fid, 'rows', 'get_slstr_gridsize()')
   nx = ncdf_dim_length(fid, 'columns', 'get_slstr_gridsize()')
   call ncdf_close(fid, 'get_slstr_gridsize()')

end subroutine get_slstr_gridsize

! Routine to get slope/prev/next pixel for resampling tx->in grids.
subroutine slstr_get_interp(in_lons, tx_lons, nxt, nyt, nxi, nyi, starty, interp)

   use imager_structures_m
   use preproc_constants_m

   implicit none

   integer,          intent(in)  :: nxt
   integer,          intent(in)  :: nyt
   integer,          intent(in)  :: nxi
   integer,          intent(in)  :: nyi
   integer,          intent(in)  :: starty
   real(kind=sreal), intent(in)  :: in_lons(:,:) ! (nxi,nyi)
   real(kind=sreal), intent(in)  :: tx_lons(:,:) ! (nxt,nyt)
   real(kind=sreal), intent(out) :: interp(:,:,:) ! (nxi,nyi,3)

   integer          :: x, y, y_tx
   real(kind=sreal) :: dists1(nxt), dists2(nxt)
   real(kind=sreal) :: firlo, seclo

!$OMP PARALLEL PRIVATE(x, y, dists1, dists2, firlo, seclo)
!$OMP DO SCHEDULE(GUIDED)
   do y = 1, nyi
      y_tx = starty - 1 + y
      do x = 1, nxi
         dists1 = in_lons(x,y) - tx_lons(:,y_tx)
         dists2 = dists1

         where(dists1 .lt. 0) dists1 = 999
         where(dists2 .gt. 0) dists2 = -999
         interp(x,y,1) = minloc(dists1, dim=1)
         interp(x,y,2) = maxloc(dists2, dim=1)

         firlo = tx_lons(int(interp(x,y,1)),y_tx)
         seclo = tx_lons(int(interp(x,y,2)),y_tx)

         interp(x,y,3) = (in_lons(x,y) - firlo) / (seclo - firlo)
      end do
   end do
!$OMP END DO
!$OMP END PARALLEL

end subroutine slstr_get_interp


! Routine to resample the azmiuth/zenith data from the tx grid to the tir grid.
subroutine slstr_interp_angs(in_angs, out_angs, txnx, txny, nx, ny, &
     startx, starty, interp, view)

   use imager_structures_m
   use preproc_constants_m

   implicit none

   integer,               intent(in)    :: txnx
   integer,               intent(in)    :: txny
   integer,               intent(in)    :: nx
   integer,               intent(in)    :: ny
   integer,               intent(in)    :: startx
   integer,               intent(in)    :: starty
   integer,               intent(in)    :: view
   real(kind=sreal),      intent(in)    :: in_angs(:,:,:) ! (txnx,txny,4)
   real(kind=sreal),      intent(in)    :: interp(:,:,:) ! (nx,ny,3)
   type(imager_angles_t), intent(inout) :: out_angs

   integer          :: x, y, z, prev, next, y_tx
   real(kind=sreal) :: slo, intval(4)

   ! Loop over all pixels
!$OMP PARALLEL PRIVATE(x, y, intval, prev, next, slo)
!$OMP DO SCHEDULE(GUIDED)
   do x = 1, nx
      do y = 1, ny
         prev= interp(x,y,1)
         next= interp(x,y,2)
         slo = interp(x,y,3)
         y_tx = starty - 1 + y

         ! Compute the interpolated angles on the TIR grid
         do z = 1, 4
            if (prev .ne. next) then
               if (in_angs(prev,y_tx,z) .eq. sreal_fill_value) then
                  if (in_angs(next,y_tx,z) .eq. sreal_fill_value) then
                     intval(z) = sreal_fill_value
                  else
                     intval(z) = in_angs(next,y_tx,z)
                  end if
               else
                  if (in_angs(next,y,z) .eq. sreal_fill_value) then
                     intval(z) = in_angs(prev,y_tx,z)
                  else
                     if (z .eq. 1 .or. z .eq. 3) then
                        if (in_angs(prev,y_tx,z) .gt. 315. .and. &
                            in_angs(next,y_tx,z) .lt. 45.) then
                           intval(z) = in_angs(prev,y_tx,z) + &
                                slo*(in_angs(next,y_tx,z)-(in_angs(prev,y_tx,z)-360.))
                        else if (in_angs(next,y_tx,z) .gt. 315. .and. &
                                 in_angs(prev,y_tx,z) .lt. 45.) then
                           intval(z) = in_angs(prev,y_tx,z) + slo*( &
                                (in_angs(next,y_tx,z)-360.)-(in_angs(prev,y_tx,z)))
                        else
                           intval(z) = in_angs(prev,y_tx,z) + slo*( &
                                in_angs(next,y_tx,z)-in_angs(prev,y_tx,z))
                        end if
                     else
                        intval(z) = in_angs(prev,y_tx,z) + slo*( &
                             in_angs(next,y_tx,z)-in_angs(prev,y_tx,z))
                     end if
                     if (z .eq. 1 .or. z .eq. 3) then
                        if (intval(z) .lt. 0.) intval(z) = intval(z)+360.
                     end if
                  end if
               end if
            else
               if (in_angs(prev,y_tx,z) .ne. sreal_fill_value) then
                  intval(z) = in_angs(prev,y_tx,z)
               else
                  intval(z) = sreal_fill_value
               end if
            end if
         end do

         if (intval(4) .lt. 0 .or. intval(4) .gt. 180 ) intval = sreal_fill_value
         if (intval(2) .lt. 0 .or. intval(2) .gt. 180 ) intval = sreal_fill_value

         out_angs%solazi(startx-1+x,y,view) = intval(3)
         out_angs%satazi(startx-1+x,y,view) = intval(1)
         out_angs%solzen(startx-1+x,y,view) = intval(4)
         out_angs%satzen(startx-1+x,y,view) = intval(2)

      end do
   end do
!$OMP END DO
!$OMP END PARALLEL

end subroutine slstr_interp_angs


! Read SZA, SAA, VZA, VAA from the appropriate file. For reasons that make no
! sense these are on a completely different grid to either the TIR or VIS data.
! We therefore also have to convert from this 'tie-point' grid onto something
! that's actually sensible and useful.
subroutine read_slstr_satsol(indir, imager_angles, interp, txnx, txny, nx, ny, &
     startx, starty, view)

   use orac_ncdf_m
   use imager_structures_m
   use preproc_constants_m
   use system_utils_m

   implicit none

   integer,               intent(in)    :: view
   integer,               intent(in)    :: nx
   integer,               intent(in)    :: ny
   integer,               intent(in)    :: txnx
   integer,               intent(in)    :: txny
   integer,               intent(in)    :: startx
   integer,               intent(in)    :: starty
   character(len=*),      intent(in)    :: indir
   real(kind=sreal),      intent(in)    :: interp(:,:,:) ! (nx,ny,3)
   type(imager_angles_t), intent(inout) :: imager_angles

   character(len=path_length) :: geofile, vid
   integer                    :: fid

   ! This stores the angles on the tx (reduced) grid.
   ! In order (1->4): vaa, vza, saa, sza
   real(kind=sreal) :: angles(txnx,txny,4)

   if (view .eq. 2) then
      vid = 'to'
   else
      vid = 'tn'
   end if

   ! Input file, on the geometry grid (tn)
   geofile = trim(indir)//'geometry_'//trim(vid)//'.nc'

   ! First we do the DEM
   call ncdf_open(fid, geofile, 'read_slstr_geodata()')

   ! Retrieve each variable on the tx grid
   call ncdf_read_array(fid, 'sat_azimuth_'//trim(vid), angles(:,:,1))
   call ncdf_read_array(fid, 'sat_zenith_'//trim(vid), angles(:,:,2))
   call ncdf_read_array(fid, 'solar_azimuth_'//trim(vid), angles(:,:,3))
   call ncdf_read_array(fid, 'solar_zenith_'//trim(vid), angles(:,:,4))

   call ncdf_close(fid, 'read_slstr_geodata()')

   ! Check bounds
   where(angles(:,:,4) .lt. -180) &
      angles(:,:,4) = sreal_fill_value
   where(angles(:,:,2) .lt. -180) &
      angles(:,:,2) = sreal_fill_value
   where(angles(:,:,4) .gt. 180) &
      angles(:,:,4) = sreal_fill_value
   where(angles(:,:,2) .gt. 180) &
      angles(:,:,2) = sreal_fill_value
   where(is_nan(angles)) &
        angles = sreal_fill_value

   ! Do the interpolation to full grid
   call slstr_interp_angs(angles, imager_angles, txnx, txny, nx, ny, &
        startx, starty, interp, view)

   ! Rescale zens + azis into correct format
   where(imager_angles%solazi(:,:,view) .ne. sreal_fill_value .and. &
         imager_angles%satazi(:,:,view) .ne. sreal_fill_value)
      !This line converts sol+sat azi to relazi
      imager_angles%relazi(:,:,view) = abs(imager_angles%solazi(:,:,view)-&
                                           imager_angles%satazi(:,:,view))
   end where

   where (imager_angles%relazi(:,:,view) .gt. 180.)
      imager_angles%relazi(:,:,view) = 360. - imager_angles%relazi(:,:,view)
   end where

end subroutine read_slstr_satsol


! Reads an arbitrary variable from a specified SLSTR file
subroutine read_slstr_int_field(indir, file, procgrid, variable, &
     startx, starty, data_arr)

   use orac_ncdf_m
   use preproc_constants_m

   implicit none

   character(len=*),   intent(in)  :: indir
   character(len=*),   intent(in)  :: file
   character(len=*),   intent(in)  :: procgrid
   character(len=*),   intent(in)  :: variable
   integer,            intent(in)  :: startx
   integer,            intent(in)  :: starty
   integer(kind=sint), intent(out) :: data_arr(:,:)

   character(len=path_length) :: geofile, var
   integer                    :: fid

   geofile = trim(indir) // trim(file) // '_' // trim(procgrid) // '.nc'
   var = trim(variable) // '_' // trim(procgrid)

   call ncdf_open(fid, geofile, 'read_slstr_field()')
   call ncdf_read_array(fid, var, data_arr, start=[startx, starty])
   call ncdf_close(fid, 'read_slstr_field()')

end subroutine read_slstr_int_field


subroutine read_slstr_lint_field(indir, file, procgrid, variable, &
     startx, starty, data_arr)

   use orac_ncdf_m
   use preproc_constants_m

   implicit none

   character(len=*),   intent(in)  :: indir
   character(len=*),   intent(in)  :: file
   character(len=*),   intent(in)  :: procgrid
   character(len=*),   intent(in)  :: variable
   integer,            intent(in)  :: startx
   integer,            intent(in)  :: starty
   integer(kind=lint), intent(out) :: data_arr(:,:)

   character(len=path_length) :: geofile, var
   integer                    :: fid

   geofile = trim(indir) // trim(file) // '_' // trim(procgrid) // '.nc'
   var = trim(variable) // '_' // trim(procgrid)

   call ncdf_open(fid, geofile, 'read_slstr_field()')
   call ncdf_read_array(fid, var, data_arr, start=[startx, starty])
   call ncdf_close(fid, 'read_slstr_field()')

end subroutine read_slstr_lint_field


! Reads an arbitrary variable from a specified SLSTR file
subroutine read_slstr_field(indir, file, procgrid, variable, &
     startx, starty, data_arr)

   use orac_ncdf_m
   use preproc_constants_m

   implicit none

   character(len=*), intent(in)  :: indir
   character(len=*), intent(in)  :: file
   character(len=*), intent(in)  :: procgrid
   character(len=*), intent(in)  :: variable
   integer,          intent(in)  :: startx
   integer,          intent(in)  :: starty
   real(kind=sreal), intent(out) :: data_arr(:,:)

   character(len=path_length) :: geofile, var
   integer                    :: fid

   geofile = trim(indir) // trim(file) // '_' // trim(procgrid) // '.nc'
   var = trim(variable) // '_' // trim(procgrid)

   call ncdf_open(fid, geofile, 'read_slstr_field()')
   call ncdf_read_array(fid, var, data_arr, start=[startx, starty])
   call ncdf_close(fid, 'read_slstr_field()')

end subroutine read_slstr_field


subroutine read_slstr_global_attribute(indir, file, procgrid, name, val)

   use orac_ncdf_m
   use preproc_constants_m, only: path_length, error_stop_code

   implicit none

   character(len=*), intent(in)  :: indir
   character(len=*), intent(in)  :: file
   character(len=*), intent(in)  :: procgrid
   character(len=*), intent(in)  :: name
   integer,          intent(out) :: val

   character(len=path_length) :: geofile
   integer                    :: fid, ierr

   geofile = trim(indir) // trim(file) // '_' // trim(procgrid) // '.nc'

   call ncdf_open(fid, geofile, 'read_slstr_global_attribute()')
   ierr = nf90_get_att(fid, NF90_GLOBAL, name, val)
   if (ierr /= NF90_NOERR) then
      write(*,*) 'ERROR: read_slstr_global_attribute(), ', &
           trim(nf90_strerror(ierr)), ', attribute name: ', trim(name)
      stop error_stop_code
   end if
   call ncdf_close(fid, 'read_slstr_global_attribute()')

end subroutine read_slstr_global_attribute<|MERGE_RESOLUTION|>--- conflicted
+++ resolved
@@ -317,11 +317,7 @@
 
 end subroutine slstr_resample_vis_to_tir
 
-<<<<<<< HEAD
-subroutine slstr_get_alignment(indir, startx, endx, given_alignment, &
-=======
 subroutine slstr_get_alignment(indir, startx, endx, calculate_alignment, &
->>>>>>> 58c9b358
      sx_nad, sx_obl, ex_nad, ex_obl)
 
    use preproc_constants_m
@@ -331,11 +327,7 @@
    character(len=*), intent(in)  :: indir
    integer,          intent(in)  :: startx
    integer,          intent(in)  :: endx
-<<<<<<< HEAD
-   integer,          intent(in)  :: given_alignment
-=======
    logical,          intent(in)  :: calculate_alignment
->>>>>>> 58c9b358
    integer,          intent(out) :: sx_nad
    integer,          intent(out) :: sx_obl
    integer,          intent(out) :: ex_nad
@@ -346,23 +338,13 @@
    real(kind=sreal), allocatable :: ndlons(:,:)
    real(kind=sreal), allocatable :: oblons(:,:)
 
-<<<<<<< HEAD
-   integer :: x
-=======
    integer :: x, ndoff, oboff
->>>>>>> 58c9b358
    real    :: bdiff, total
 
    call get_slstr_gridsize(indir, 'in', nx, ny)
    call get_slstr_gridsize(indir, 'io', obnx, obny)
 
-<<<<<<< HEAD
-   if (given_alignment >= 0) then
-      alignment = given_alignment
-   else
-=======
    if (calculate_alignment) then
->>>>>>> 58c9b358
       ! Determine offset between nadir and oblique grids as the point which
       ! minimises the difference between their full longitude fields.
       allocate(ndlons(nx,ny))
@@ -389,13 +371,10 @@
       end if
       deallocate(ndlons)
       deallocate(oblons)
-<<<<<<< HEAD
-=======
    else
       call read_slstr_global_attribute(indir, 'geodetic', 'in', 'track_offset', ndoff)
       call read_slstr_global_attribute(indir, 'geodetic', 'io', 'track_offset', oboff)
       alignment = ndoff - oboff
->>>>>>> 58c9b358
    end if
 
    ! Determine start/end of orbit segment in the oblique view
