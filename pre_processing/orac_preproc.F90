!*******************************************************************************
!
! Copyright (C) 2000-2018, RAL Space, Science and Technology Facilities Council
! Copyright (C) 2000-2018, University of Oxford
! Copyright (C) 2011-2018, Deutscher Wetterdienst
!
! This file is part of the Optimal Retrieval of Aerosol and Cloud (ORAC).
!
! ORAC is free software: you can redistribute it and/or modify it under the
! terms of the GNU General Public License as published by the Free Software
! Foundation, either version 3 of the License, or (at your option) any later
! version.
!
! ORAC is distributed in the hope that it will be useful, but WITHOUT ANY
! WARRANTY; without even the implied warranty of MERCHANTABILITY or FITNESS FOR
! A PARTICULAR PURPOSE. See the GNU General Public License for more details.
!
! You should have received a copy of the GNU General Public License along with
! ORAC. If not, see <http://www.gnu.org/licenses/>.
!
!*******************************************************************************


!-------------------------------------------------------------------------------
! Name: orac_preproc.F90
!
! Purpose:
! Read in data from the variety of files that contain all the information
! necessary to run the ORAC algorithm, remove any unnecessary details (such as
! restricting the data to a particular area of the swath), and write out the
! remainder to a series of NetCDF files. This operates on individual granules
! and/or orbit segments of MODIS, AVHRR, and AATSR to allow for brute force/
! poor man's parallelization by running multiple instances of ORAC
! simultaneously, each ingesting separate files.
!
! Description and Algorithm details:
! 1) Read input parameters from command line (or driver file)
! 2) Determine dimensions of scene, including breaking of AATSR files into more
!    easily processed 'chunks'
! 3) Read in level 1B radiances, brightness temperatures, and geolocation
! 4) Allocate structures to store data
! 5) Identify ECMWF data required
! 6) Set output file names
! 7) Read ecmwf data
! 8) Define processing grid
! 9) Interpolate ecmwf data onto pre processing grid
! 10) Open netcdf output
! 11) RTTOV calculations
! 12) surface calculations
! 13) deallocate structures
!
! Arguments:
! Name             Type In/Out/Both      Description
! ------------------------------------------------------------------------------
! sensor           string in Name of instrument (only AATSR, MODIS or AVHRR are
!                            valid)
! l1b_path_file    string in Full path to level 1B data
! geo_path_file    string in Full path to geolocation data (identical to above
!                            for AATSR)
! ecmwf_path       string in Folder containing ECMWF files
! rttov_coef_path  string in Folder containing RTTOV coefficient files
! rttov_emiss_path string in Folder containing RTTOV emissivity files
! nise_ice_snow_path
!                  string in Folder containing NISE ice cover files
! modis_albedo_path
!                  string in Folder containing MODIS MCD43C3 albedo files
! cimss_emiss_path string in Folder containing MODIS monthly average emissivity
! dellon           real   in 1 / longitude increment in degrees
! dellat           real   in 1 / latitude increment in degrees
! output_pathin    string in Folder into which outputs should be saved
! startx           int    in First pixel across swath to consider, counting from
!                            1. This and the next four arguments are only
!                            considered if all four are > 0
! endx             int    in Last pixel across swath to consider
! starty           int    in First pixel along swath to consider
! endy             int    in Last pixel along swath to consider
! ncver            string in Version of NetCDF in use. This and all arguments
!                            until exec_time are descriptive information used to
!                            in the headers of the output files
! con              string in The NetCDF convention used
! inst             string in Processing institute
! l2cproc          string in Name of the L2 processor (generally ORAC)
! l2cprocver       string in Version of that processor
! contact          string in Contact email address for these files
! website          string in Web address related to these files
! file_version     string in Version number for these files
! reference        string in A reference (paper, report) for these files
! history          string in Changelog for these files
! summary          string in Brief description of the data
! keywords         string in Short phrases describing the purpose of these files
! comment          string in Any additional information that may be useful
! project          string in Name of the project for which these files were
!                            generated
! license          string in Any necessary licensing information for this data
! uuid_tag         string in A Universally Unique ID for these files
! exec_time        string in Date/time string for when this file was generated
! aatsr_calib_path_file
!                  string in Full path to the AATSR calibration file
! ecmwf_flag       int    in 0: GRIB ECMWF files; 1: BADC NetCDF ECMWF files;
!                            2: BADC GRIB files.
! ecmwf_path2      string in Folder containing ECMWF files (?)
! ecmwf_path3      string in Folder containing ECMWF files (?)
! chunkproc        logic  in T: split AATSR orbit in 4096 row chunks, F: don't
! day_night        int    in 2: process only night data; 1: day (default)
! verbose          logic  in F: minimise information printed to screen; T: don't
!
! History:
! 2011/12/09, MJ: produces draft code which comprises the main program and the
!    top level subroutines.
! 2011/12/22, MJ: includes read routines for MODIS L1B and geolocation HDF4
!    files.
! 2012/01/13, MJ: includes read routines for ERA Interim GRIB files.
! 2012/02/01, MJ: includes read routines for HDF5 AVHRR L1b and geolocation
!    files.
! 2012/02/14, MJ: implements filenames and attributes for netcdf output.
! 2012/02/21, MJ: adds code to produce preprocessing grid for RTTOV
!    implementation.
! 2012/02/22, MJ: restructures ECMWF reading to prepare RTTOV implementation.
!    Variable naming is corrected as well.
! 2012/02/24, MJ: implements code to acquire ECMWF fields on preprocessing grid,
!    to grid imager data to preprocessing grid.
! 2012/03/13, MJ: fixes AVHRR read bug.
! 2012/03/26, MJ: implements 3D pressure array code.
! 2012/03/26, MJ: fixes bug in nearest neighbour assignment.
! 2012/03/27, MJ: changes all file suffixes from *.f90 to *.F90 for ease of use
!    of the C preprocessor.
! 2012/05/15, MJ: includes code to read AVHRR land/sea mask.
! 2012/05/15, CP: includes path to albedo/snow files/emissivity
! 2012/07/15, CP: add in AATSR reading including calibration file
! 2012/05/15, MJ: removes slight bug in passing of parameters from surrounding
!    shell script.
! 2012/07/23, MJ: adds capability to read from command line OR driver file.
! 2012/07/29, CP: tidied up code and merged in MJ changes and  skips over
!    external emissivity read, improved readability, removed albedo
!    and icepaths from file these are now called in the running
!    script added in top level description
! 2012/07/29, CP: added in year month day for ice file
! 2012/08/02, MJ: implements writing of RTTOV output to netcdf file.
! 2012/08/06, CP: modified code to accept BADC style ecmwf files
! 2012/08/07, CP: modified code write albedo to netcdf file
! 2012/08/08, CP: added in emissivity file selection
! 2012/08/13, CP: modified reading of badc ecmwf files
! 2012/08/14, MJ: some modifications to make code compile at DWD
! 2012/08/15, MJ: initializes badc flag and rearranges reading
! 2012/08/16, GT: Fixed up indentation of command-line argument reading for
!    clarity
! 2012/08/16, GT: Bug-fix: Added "aatsr_calib_file" to the argument list for
!    read_imager
!    Added trim() to write statements of file paths
! 2012/08/20, MJ: fixes several bugs with AATSR dimension read
! 2012/08/20, MJ: changed read_mcd43c3 from function to subroutine in order to
!    iron out bugs
! 2012/08/22, MJ: implements flexible x and y dimensions start and end indices
!    in surface part
! 2012/08/28, CP: small mods
! 2012/09/04, GT: Corrected calls to setup_aatsr and read_aatsr_dimensions
! 2012/09/13, GT: Added write statements for some of the input variables to
!    aid in fixing problems with command arguments
! 2012/11/14, CP: modified how netcdf ecmwf files on pressure levels are read
!    clean up of code
! 2012/11/29, CP: big tidy up of code formatting writes etc
! 2012/12/06, CP: added in option to break aatsr orbit into chunks for faster
!    processing
! 2012/12/06, CP: changed how ecmwf paths are defined because of looping chunks!
! 2012/12/16, CP: added an extra ecmwf path so ecmwf can be read form separate
!    directories
! 2013/02/26, CP: changed how day_night aatsr flag was read in
! 2013/02/25, GT: Added preproc_geoloc to the arguments for
!    get_surface_emissivity, un-commented the call to
!    get_surface_emissivity (which now works).
! 2013/03/06, GT: Tidied up formatting of file header.
! 2013/03/06, GT: Bug fix: default along_track_offset set to 0 rather than 1 and
!    definition of imager_geolocation%endy for whole orbits/granules altered
!    accordingly.
! 2013/03/07, CP: changed badc file read options not all files are netcdf
! 2013/03/19, GT: Bug fix: When reading BADC ECMWF data (NetCDF files), the ggam
!    files were being treated as surface, rather than profile, files
! 2013/04/08, CP/GT: fixed bug where channel_info was not passed through routine
!    to correct for ice and snow.
! 2013/05/21, MJ: merges local DWD version with official version.
! 2013/06/03, CP: changed function find_min_max_preproc
! 2013/07/24, AP: a few bug fixes in the chunking code
! 2013/09/02, AP: removed various redundant variables and if statements. Removed
!    startyi, endye.
! 2013/09/03, GT: Finished changes required to get AATSR night-time data
!    reading working correctly
! 2013/09/06, AP: altering READ routines to take start,n as inputs rather than
!    start,end. Removed channel_flag from and added verbose to command line
!    arguments.
! 2013/10/08, AP: altered read_aatsr_dimensions for new call.
! 2013/10/30, AP: Continued tidying. Altered call for find_min_max_preproc.
! 2013/11/05, GT: Changed type cast of cverbose to verbose variable to use
!    '(I6)', as '(L6)' was causing a buffer overrun.
! 2013/11/06, MJ: adds config file to preprocessing output which holds all
!    relevant dimensional information.
! 2013/11/08, GM: Added missing call to deallocate_surface_structures().
! 2014/01/24, MJ: fixed type mismatch in deallocation of surface structures and
!    of variable nc.
! 2014/01/27, GM: Made '1', 't', 'true', 'T', 'True', '0', 'f', 'false', 'F',
!    and 'False' all valid values for the preprocessor verbose option.
! 2014/02/02, GM: Added NetCDF chunking on/off option.
! 2014/02/03, AP: Ensured all arguments that are logical flags are treated
!    identically
! 2014/02/05, MJ: corrected data type of chunkproc from character to logical
! 2014/02/10, AP: changes to ECMWF routines
! 2014/02/05, MJ: adds verbose to argument list of rttov related routines to
!    mute rttov
! 2014/03/11, MJ: adds writing out of some flags to gain more information.
! 2014/04/02, GM: Get the NetCDF version from the library itself.  Left the
!    obsolete input argument in place for now but it is over written.
! 2014/04/21, GM: Added logical option assume_full_path.
! 2014/05/01, GM: Cleaned up the code.
! 2014/05/01, GM: Move some allocations/deallocations to the proper subroutine.
! 2014/06/04, MJ: introduced "WRAPPER" for c-preprocessor and associated
!    variables
! 2014/06/25, GM: Rewrote along track chunking code fixing a bug where the
!    second segment in AATSR night processing was not being processed when
!    chunking was off.
! 2014/07/01, AP: Update to ECMWF code.
! 2014/08/10, GM: Changes related to new BRDF support.
! 2014/09/11, AP: Remove one level from preproc_prtm grid as it wasn't written
!    to or necessary.
! 2014/10/23, OS: added reading of USGS land use/DEM file; implemented Pavolonis
!    cloud typing algorithm; built in new neural network cloud mask in
!    preprocessing, based on radiances and auxiliary data; implemented CRAY
!    fortran-based alternative for scratch file I/O of ERA-Interim data
! 2014/11/04, OS: ecmwf structure is now passed as argument to Pavolonis/NN
!    cloud mask
! 2014/11/21, GM: Remove the no longer used cgrid_flag from driver file input.
!    Was previously removed from command line input.
! 2014/11/21, GM: Add modis_brdf_path to command line input which was previously
!    added to driver file input.
! 2014/12/01, OS: Platform and DOY now passed as arguments to cloud_type call
! 2014/12/04, OS: Wrapper job ID is new call argument and is passed to SR
!    read_ecmwf_grib
! 2014/12/01, CP: Add new global and source attributes
! 2014/12/16, GM: Fix writing of attributes introduced in the change above by
!    reordering some subroutine calls and putting subroutine
!    netcdf_create_config() back into netcdf_output_create().
! 2014/02/04, OS: Added calls to new SR reading ERA-Interim data from NetCDF
!    (WRAPPER only); added call to snow/ice correction based on ERA-Interim data
! 2015/02/19, GM: Added SEVIRI support.
! 2015/02/24, GM: Improved command line and driver file support using the
!    parsing module in the common library including support for comments and
!    optional arguments/fields and better error handling.
! 2015/02/24, GM: Added command line/driver file options to specify the number
!    of channels and the channel IDs to process.
! 2015/07/02, OS: Added check for output netcdf files (wrapper only) +
!    uncommented parse of L2_Processor_Version
! 2015/07/03, OS: Removed parsing of L2_Processor_Version
! 2015/08/08, CP: Add functionality for ATSR2
! 2015/10/19, GM: Add option use_modis_emis_in_rttov to use the MODIS emissivity
!    product instead of the RTTOV emissivity atlas in the RTTOV computations.
! 2015/11/17, OS: Implemented use of high resolution ERA-Interim data for
!    surface variables only (skint, sea-ice, snow-depth)
! 2015/11/26, GM: Implemented linear interpolation between ECMWF inputs before
!    after the temporal center of the satellite orbit.
! 2015/12/17, OS: ECMWF (de)allocation routines and SR to linearly combine ERA
!    data now use flag indicating whether high or low resolution data are used.
!    High res data do not contain same variables as low res.
! 2016/02/02, OS: Small fix for DWD specific problem with parsing driver file.
! 2016/02/02, OS: High resolution ERA-Interim data now used by default. Snow/ice
!    mask is now built from ERA-Interim data instead of NISE.
! 2016/02/02, CP: Input optional path to high resolution ECMWF files otherwise
!    use ecmwf_path.
! 2016/02/02, GM: Make use of the high resolution ECMWF input optional.
! 2016/02/02, GM: Make use of the ECMWF ice and snow mask (rather than NISE)
!    optional.
! 2016/02/18, OS: if nargs = -1 (i.e. WRAPPER mode), cut off driver file name
!    at first space; now passing imager_flags to correct_for_ice_snow_ecmwf
! 2016/04/03, SP: Add option to process ECMWF forecast in single NetCDF4 file
!    Note: This should work with either the OPER or FCST streams from ECMWF.
! 2016/04/11, SP: Added support for Himawari-8 AHI
! 2016/05/16, SP: Added support for Suomi-NPP  VIIRS
! 2016/05/30, SP: Fixed bug in multi-view processing
! 2016/06/28, SP: Added initial support for Sentinel-3 SLSTR
! 2016/07/11, SP: Chunk routines now in the common directory
! 2016/05/31, GT: Added use_l1_land_mask optional argument to prevent USGS DEM
!    from overwriting the land/sea mask provided by L1 data (assuming the L1
!    data provides one!).
! 2016/08/11, GT: Added a (fairly nasty) hack which removes flagged cloud over
!    the Sahara region if: (i) the total cldmask_uncertainty in both views is
!    greater then 70, (ii) the Pavolonis cloud type is water in either view.
!    This is an attempt to put mis-flagged dust back into the aerosol product.
! 2017/02/06, SP: Added support for NOAA GFS atmosphere data (ExtWork)
! 2017/02/10, SP: Allow reading LSM, LUM, DEM from external file (ExtWork)
! 2017/02/24, SP: Allow option to disable snow/ice correction
! 2017/03/29, SP: Add new variable for tropopause cloud emissivity (ExtWork)
! 2017/03/29, SP: Add ability to calculate tropospheric cloud emissivity
!    (ExtWork)
! 2017/04/08, SP: New flag to disable VIS processing, saves proc time (ExtWork)
! 2017/04/11, SP: Added ecmwf_flag=6, for working with GFS analysis files.
! 2017/04/26, SP: Support for loading geoinfo (lat/lon/vza/vaa) from an external
!    file. Supported by AHI, not yet by SEVIRI (ExtWork)
! 2017/06/21, OS: added spectral response correction flag, which defaults to
!    false unless sensor=AATSR/AVHRR/MODIS
! 2017/07/09, SP: Add check for SEVIRI RSS data to ensure correct processing.
! 2017/08/09, SP: Add option to disable the cloud masking (ExtWork)
! 2017/09/14, GT: Added product_name optional argument/driver file line (allows
!    user to replace "L2-CLOUD-CLD" in ouput filenames)
! 2018/01/04, GT: Reimplemented product_name functionality, which had somehow
!    gone missing in the move to github.
! 2018/02/01, GT: source_atts structure is now passed to setup_slstr, which
!     populates the l1b_version and l1b_orbit_number attributes.
! 2018/04/26, SP: Adjustment to the aerosol hack to prevent segfaults.
! 2018/04/29, SP: Add cloud emissivity support for ECMWF profiles (ExtWork)
! 2018/06/03, SP: GSICS calibration is now supported for SEVIRI. The default
!                 setting is ON, meaning that GSICS coefficients will be used
!                 instead of IMPF (as previous). The new driver file option
!                 USE_GSICS enables this to be disabled.
! 2018/10/08, SP: Add support for the GOES-Imager series of sensors (G12-15)
! 2019/8/14, SP: Add Fengyun-4A support.
! 2020/03/02, ATP: Add support for AHI subsetting.
!
! Bugs:
! See http://proj.badc.rl.ac.uk/orac/report/1
!-------------------------------------------------------------------------------

#ifndef WRAPPER
program orac_preproc
#else
subroutine orac_preproc(mytask, ntasks, lower_bound, upper_bound, driver_path_file, &
     status)
#endif

   use channel_structures_m
   use chunk_utils_m
   use cloud_typing_pavolonis_m, only: cloud_type
   use correct_for_ice_snow_m
   use ecmwf_m
   use global_attributes_m
   use hdf5
   use imager_structures_m
   use orac_ncdf_m
   use netcdf, only: nf90_inq_libvers
   use netcdf_output_m
   use parsing_m
   use preparation_m
   use preproc_constants_m
   use preproc_structures_m
   use read_aatsr_m
   use read_abi_m
   use read_agri_m
   use read_avhrr_m
   !use read_goes_imager_m
   use read_himawari_m
   use read_imager_m
   use read_modis_m
   use read_seviri_m
   use read_slstr_m
   use read_viirs_iband_m
   use read_viirs_mband_m
   use rttov_driver_m
   use rttov_driver_gfs_m
   use setup_m
   use source_attributes_m
   use surface_emissivity_m
   use surface_reflectance_m
   use surface_structures_m
   use USGS_physiography_m
   use utils_for_main_m

#ifdef INCLUDE_SATWX
   use cloud_emis_m
#endif

   implicit none

   character(len=path_length)       :: driver_path_file
   character(len=path_length)       :: l1b_path_file
   character(len=path_length)       :: geo_path_file
   character(len=path_length)       :: usgs_path_file
   character(len=path_length)       :: rttov_coef_path
   character(len=path_length)       :: rttov_emiss_path
   character(len=path_length)       :: nise_ice_snow_path
   character(len=path_length)       :: modis_albedo_path
   character(len=path_length)       :: modis_brdf_path
   character(len=path_length)       :: cimss_emiss_path
   character(len=attribute_length)  :: cdellon, cdellat
   character(len=path_length)       :: output_path
   character(len=cmd_arg_length)    :: cstartx, cendx, cstarty, cendy
   character(len=path_length)       :: aatsr_calib_path_file
   character(len=cmd_arg_length)    :: cecmwf_flag
   character(len=cmd_arg_length)    :: cchunkproc
   character(len=cmd_arg_length)    :: cday_night
   character(len=cmd_arg_length)    :: cverbose
   character(len=cmd_arg_length)    :: cassume_full_paths
   character(len=cmd_arg_length)    :: cinclude_full_brdf
   character(len=cmd_arg_length)    :: cdummy_arg

   type(global_attributes_t)        :: global_atts
   type(source_attributes_t)        :: source_atts
   integer                          :: ecmwf_flag
   logical                          :: chunkproc
   integer(kind=sint)               :: day_night
   logical                          :: verbose
   logical                          :: assume_full_paths
   logical                          :: include_full_brdf

   logical                          :: do_spectral_response_correction

   logical                          :: check
   integer                          :: nargs

   integer                          :: i
   character(len=path_length)       :: line, label, value


   integer(kind=lint)               :: startx, endx, starty, endy
   integer(kind=lint)               :: n_across_track, n_along_track
   integer(kind=lint)               :: along_track_offset

   integer(kind=lint)               :: along_pos

   integer                          :: segment_starts(2)
   integer                          :: segment_ends(2)
   integer                          :: n_segments
   integer                          :: chunksize
   integer                          :: i_chunk
   integer                          :: n_chunks
   integer, allocatable             :: chunk_starts(:)
   integer, allocatable             :: chunk_ends(:)

   real(kind=sreal), dimension(4)   :: loc_limit

   ! The following are for lengths and offsets for the second section of
   ! nighttime data in an (A)ATSR orbit file:
   integer(kind=lint)               :: n_along_track2, along_track_offset2

   character(len=sensor_length)     :: sensor
   character(len=platform_length)   :: platform

   integer(kind=sint)               :: doy, year, month, day, hour, minute

   character(len=date_length)       :: cyear, cmonth, cday, cdoy, chour, cminute

   character(len=file_length)       :: lwrtm_file, swrtm_file, prtm_file
   character(len=file_length)       :: msi_file, cf_file, lsf_file, config_file
   character(len=file_length)       :: geo_file, loc_file, alb_file

   type(channel_info_t)             :: channel_info

   type(imager_angles_t)            :: imager_angles
   type(imager_flags_t)             :: imager_flags
   type(imager_geolocation_t)       :: imager_geolocation
   type(imager_measurements_t)      :: imager_measurements
   type(imager_time_t)              :: imager_time
   type(imager_pavolonis_t)         :: imager_pavolonis
   type(imager_cloud_t)             :: imager_cloud

   type(USGS_t)                     :: usgs

   type(ecmwf_t)                    :: ecmwf, ecmwf1, ecmwf2
   type(ecmwf_t)                    :: ecmwf_HR, ecmwf_HR1, ecmwf_HR2
   logical                          :: low_res = .true., high_res = .false.

   type(surface_t)                  :: surface

   type(preproc_dims_t)             :: preproc_dims
   type(preproc_geo_t)              :: preproc_geo
   type(preproc_geoloc_t)           :: preproc_geoloc
   type(preproc_opts_t)             :: preproc_opts
   type(preproc_prtm_t)             :: preproc_prtm, preproc_prtm1, preproc_prtm2
   type(preproc_surf_t)             :: preproc_surf
   type(preproc_cld_t)              :: preproc_cld

   type(netcdf_output_info_t)       :: netcdf_info

   integer                          :: index_space
   real                             :: ecmwf_time_int_fac

! Temporary variables for the aerosol_cci dust mask hack
   real(kind=sreal), allocatable    :: tot_cldmask_uncertainty(:,:)

!  integer, dimension(8)            :: values

   ! this is for the wrapper
#ifdef WRAPPER
   logical                              :: corrupt
   integer                              :: check_output
   integer                              :: mytask, ntasks, lower_bound, upper_bound
   integer, intent(out)                 :: status
   logical, allocatable, dimension(:,:) :: mask
   nargs = -1
#else
   ! get number of arguments
   nargs = command_argument_count()
#endif

   ! Set defaults for optional arguments/fields
   nullify(preproc_opts%channel_ids)
   preproc_opts%n_channels                = 0
   preproc_opts%use_hr_ecmwf              = .true.
   preproc_opts%ecmwf_time_int_method     = 2
   preproc_opts%use_ecmwf_snow_and_ice    = .true.
   preproc_opts%use_modis_emis_in_rttov   = .false.
   preproc_opts%ecmwf_path(2)             = ' '
   preproc_opts%ecmwf_path2(2)            = ' '
   preproc_opts%ecmwf_path3(2)            = ' '
   preproc_opts%ecmwf_path_hr(1)          = ' '
   preproc_opts%ecmwf_path_hr(2)          = ' '
   preproc_opts%ecmwf_nlevels             = 0
   preproc_opts%use_l1_land_mask          = .false.
   preproc_opts%use_occci                 = .false.
   preproc_opts%occci_path                = ' '
   preproc_opts%use_predef_lsm            = .false.
   preproc_opts%ext_lsm_path              = ' '
   preproc_opts%use_predef_geo            = .false.
   preproc_opts%ext_geo_path              = ' '
   preproc_opts%disable_snow_ice_corr     = .false.
   preproc_opts%do_cloud_emis             = .false.
   preproc_opts%do_ironly                 = .false.
   preproc_opts%do_cloud_type             = .true.
   preproc_opts%product_name              = 'L2-CLOUD-CLD'
   do_spectral_response_correction        = .false.
   preproc_opts%use_camel_emis            = .false.
   preproc_opts%do_gsics                  = .true.
   preproc_opts%do_co2                    = .true.
   preproc_opts%use_swansea_climatology   = .false.
   preproc_opts%swansea_gamma             = 0.3

   ! Initialise satellite position string
   global_atts%Satpos_Metadata = 'null'

   ! if more than one argument passed, all inputs on command line
   if (nargs .gt. 1) then
      if (nargs .lt. 47) then
         write(*,*) 'ERROR: not enough command line arguments: ', nargs
         stop error_stop_code
      end if

      call get_command_argument(1, sensor)
      call get_command_argument(2, l1b_path_file)
      call get_command_argument(3, geo_path_file)
      call get_command_argument(4, usgs_path_file)
      call get_command_argument(5, preproc_opts%ecmwf_path(1))
      call get_command_argument(6, rttov_coef_path)
      call get_command_argument(7, rttov_emiss_path)
      call get_command_argument(8, nise_ice_snow_path)
      call get_command_argument(9, modis_albedo_path)
      call get_command_argument(10, modis_brdf_path)
      call get_command_argument(11, cimss_emiss_path)
      call get_command_argument(12, cdellon)
      call get_command_argument(13, cdellat)
      call get_command_argument(14, output_path)
      call get_command_argument(15, cstartx)
      call get_command_argument(16, cendx)
      call get_command_argument(17, cstarty)
      call get_command_argument(18, cendy)
      call get_command_argument(19, global_atts%NetCDF_Version)
      call get_command_argument(20, global_atts%Conventions)
      call get_command_argument(21, global_atts%institution)
      call get_command_argument(22, global_atts%L2_Processor)
      call get_command_argument(23, global_atts%Creator_Email)
      call get_command_argument(24, global_atts%Creator_url)
      call get_command_argument(25, global_atts%file_version)
      call get_command_argument(26, global_atts%references)
      call get_command_argument(27, global_atts%history)
      call get_command_argument(28, global_atts%Summary)
      call get_command_argument(29, global_atts%Keywords)
      call get_command_argument(30, global_atts%comment)
      call get_command_argument(31, global_atts%Project)
      call get_command_argument(32, global_atts%License)
      call get_command_argument(33, global_atts%UUID)
      call get_command_argument(34, global_atts%Production_Time)
      call get_command_argument(35, aatsr_calib_path_file)
      call get_command_argument(36, cecmwf_flag)
      call get_command_argument(37, preproc_opts%ecmwf_path2(1))
      call get_command_argument(38, preproc_opts%ecmwf_path3(1))
      call get_command_argument(39, cchunkproc)
      call get_command_argument(40, cday_night)
      call get_command_argument(41, cverbose)
      call get_command_argument(42, cdummy_arg)
      call get_command_argument(43, cassume_full_paths)
      call get_command_argument(44, cinclude_full_brdf)
      call get_command_argument(45, global_atts%rttov_version)
      call get_command_argument(46, global_atts%ecmwf_version)
      call get_command_argument(47, global_atts%svn_version)
      do i = 48, nargs
         call get_command_argument(i, line)
         call parse_line(line, value, label)
         call clean_driver_label(label)
         call parse_optional(label, value, preproc_opts)
      end do
   else

      if (nargs .eq. 1) then
         ! if just one argument => this is a driver file
         call get_command_argument(1, driver_path_file)
      else if (nargs .eq. -1) then
         index_space = index(driver_path_file, " ")
         driver_path_file = driver_path_file(1:(index_space-1))
         write(*,*) 'inside preproc: ', trim(adjustl(driver_path_file))
      end if

      open(11, file=trim(adjustl(driver_path_file)), status='old', &
           form='formatted')

      call parse_required(11, sensor,                      'sensor')
      call parse_required(11, l1b_path_file,               'l1b_path_file')
      call parse_required(11, geo_path_file,               'geo_path_file')
      call parse_required(11, usgs_path_file,              'usgs_path_file')
      call parse_required(11, preproc_opts%ecmwf_path(1),  'ecmwf_path')
      call parse_required(11, rttov_coef_path,             'rttov_coef_path')
      call parse_required(11, rttov_emiss_path,            'rttov_emiss_path')
      call parse_required(11, nise_ice_snow_path,          'nise_ice_snow_path')
      call parse_required(11, modis_albedo_path,           'modis_albedo_path')
      call parse_required(11, modis_brdf_path,             'modis_brdf_path')
      call parse_required(11, cimss_emiss_path,            'cimss_emiss_path')
      call parse_required(11, cdellon,                     'cdellon')
      call parse_required(11, cdellat,                     'cdellat')
      call parse_required(11, output_path,                 'output_path')
      call parse_required(11, cstartx,                     'cstartx')
      call parse_required(11, cendx,                       'cendx')
      call parse_required(11, cstarty,                     'cstarty')
      call parse_required(11, cendy,                       'cendy')
      call parse_required(11, global_atts%NetCDF_Version,  'NetCDF_Version')
      call parse_required(11, global_atts%Conventions,     'Conventions')
      call parse_required(11, global_atts%Institution,     'Institution')
      call parse_required(11, global_atts%L2_Processor,    'L2_Processor')
      call parse_required(11, global_atts%Creator_Email,   'Creator_Email')
      call parse_required(11, global_atts%Creator_URL,     'Creator_URL')
      call parse_required(11, global_atts%file_version,    'file_version')
      call parse_required(11, global_atts%References,      'References')
      call parse_required(11, global_atts%History,         'History')
      call parse_required(11, global_atts%Summary,         'Summary')
      call parse_required(11, global_atts%Keywords,        'Keywords')
      call parse_required(11, global_atts%Comment,         'Comment')
      call parse_required(11, global_atts%Project,         'Project')
      call parse_required(11, global_atts%License,         'License')
      call parse_required(11, global_atts%UUID,            'UUID')
      call parse_required(11, global_atts%Production_Time, 'Production_Time')
      call parse_required(11, aatsr_calib_path_file,       'aatsr_calib_path_file')
      call parse_required(11, cecmwf_flag,                 'cecmwf_flag')
      call parse_required(11, preproc_opts%ecmwf_path2(1), 'ecmwf_path2')
      call parse_required(11, preproc_opts%ecmwf_path3(1), 'ecmwf_path3')
      call parse_required(11, cchunkproc,                  'cchunkproc')
      call parse_required(11, cday_night,                  'cday_night')
      call parse_required(11, cverbose,                    'cverbose')
      call parse_required(11, cdummy_arg,                  'cdummy_arg')
      call parse_required(11, cassume_full_paths,          'cassume_full_paths')
      call parse_required(11, cinclude_full_brdf,          'cinclude_full_brdf')
      call parse_required(11, global_atts%RTTOV_Version,   'RTTOV_Version')
      call parse_required(11, global_atts%ECMWF_Version,   'ECMWF_Version')
      call parse_required(11, global_atts%SVN_Version,     'SVN_Version')

      do while (parse_driver(11, value, label) == 0)
        call clean_driver_label(label)
        call parse_optional(label, value, preproc_opts)
      end do

      close(11)
   end if
   ! Set this since it was removed from the command line but not removed from
   ! the global attributes.
   global_atts%L2_Processor_Version = '1.0'

   ! Parse appropriate type from input strings
   if (parse_string(cdellon, preproc_dims%dellon) /= 0) &
      call handle_parse_error('dellon')
   if (parse_string(cdellat, preproc_dims%dellat) /= 0) &
      call handle_parse_error('dellat')
   if (parse_string(cstartx, startx) /= 0) &
      call handle_parse_error('startx')
   if (parse_string(cendx, endx) /= 0) &
      call handle_parse_error('endx')
   if (parse_string(cstarty, starty) /= 0) &
      call handle_parse_error('starty')
   if (parse_string(cendy, endy) /= 0) &
      call handle_parse_error('endy')
   if (parse_string(cday_night, day_night)   /= 0) &
      call handle_parse_error('day_night')
   if (parse_string(cecmwf_flag, ecmwf_flag) /= 0) &
      call handle_parse_error('ecmwf_flag')

   ! Still use the old parse_logical() here at supports 0 and 1
   if (parse_logical(cchunkproc, chunkproc) /= 0) &
      call handle_parse_error('chunkproc')
   if (parse_logical(cverbose, verbose)     /= 0) &
      call handle_parse_error('verbose')
   if (parse_logical(cassume_full_paths, assume_full_paths) /= 0) &
      call handle_parse_error('assume_full_paths')
   if (parse_logical(cinclude_full_brdf, include_full_brdf) /= 0) &
      call handle_parse_error('include_full_brdf')

   ! Check argument/fields
   if (preproc_opts%n_channels .ne. 0 .and. .not. associated(preproc_opts%channel_ids)) then
      write(*,*) 'ERROR: options n_channels and channel_ids must be used together'
      stop error_stop_code
   end if

   ! Check if SatWx is available, if not then don't do cloud emissivity stuff
#ifndef INCLUDE_SATWX
   preproc_opts%do_cloud_emis = .false.
#endif

   ! If we're using an external land-sea file, place that into USGS filename var
   if (preproc_opts%use_predef_lsm) usgs_path_file = preproc_opts%ext_lsm_path

   if (preproc_opts%ecmwf_path(2) .eq. '')  preproc_opts%ecmwf_path(2) =  preproc_opts%ecmwf_path(1)
   if (preproc_opts%ecmwf_path2(2) .eq. '') preproc_opts%ecmwf_path2(2) = preproc_opts%ecmwf_path2(1)
   if (preproc_opts%ecmwf_path3(2) .eq. '') preproc_opts%ecmwf_path3(2) = preproc_opts%ecmwf_path3(1)

   ! get the NetCDF version
   global_atts%netcdf_version = nf90_inq_libvers()

   ! get the execution time in UTC
!  call date_and_time(VALUES=values)
!  write(global_atts%exec_time, '(i4,i2.2,i2.2,i2.2,i2.2,i2.2)'), &
!        values(1), values(2), values(3), values(5), values(6), values(7)
!  write(*,*) global_atts%exec_time
!  stop

   ! initialise some counts, offset variables...
   along_track_offset = 0
   along_track_offset2 = 0
   n_along_track2 = 0
   imager_angles%nviews = 1

   ! determine platform, day, time, check if l1b and geo match
   if (verbose) &
      write(*,*) 'Determine platform, day, time, check if l1b and geo match'
   inquire(file=l1b_path_file, exist=check)
   if (.not. check) then
      write(*,*) 'ERROR: L1B file does not exist: ', trim(l1b_path_file)
      stop error_stop_code
   end if
   inquire(file=geo_path_file, exist=check)
   if (.not. check) then
      write(*,*) 'ERROR: GEO file does not exist: ', trim(geo_path_file)
      stop error_stop_code
   end if

   source_atts%level1b_file         = l1b_path_file
   source_atts%geo_file             = geo_path_file
   ! Set default values for fields that some instruments setups do not set yet
   source_atts%level1b_version      = 'null'
   source_atts%level1b_orbit_number = 'null'
   ! Set default values for other attributes, just in case
   source_atts%albedo_file          = 'null'
   source_atts%brdf_file            = 'null'
   source_atts%emissivity_file      = 'null'
   source_atts%usgs_file            = 'null'
   source_atts%snow_file            = 'null'
   source_atts%sea_ice_file         = 'null'

   if (trim(adjustl(sensor)) .eq. 'AATSR' .or. &
       trim(adjustl(sensor)) .eq. 'ATSR2') then
      call setup_aatsr(l1b_path_file, geo_path_file, platform, sensor, year, month, &
           day, doy, hour, minute, cyear, cmonth, cday, cdoy, chour, cminute, &
           preproc_opts%channel_ids, channel_info, verbose)

      loc_limit = (/ -90.0, -180.0, 90.0, 180.0 /)

      ! initialise the second length and offset variables

      ! Get array dimensions and along-track offset for the daylight side. If
      ! we're processing daylight data, we may want to chunk process after this.
      call read_aatsr_dimensions(l1b_path_file, n_across_track, &
           n_along_track, along_track_offset, day_night, loc_limit, &
           n_along_track2, along_track_offset2, verbose)

   else if (trim(adjustl(sensor)) .eq. 'ABI') then
      call setup_abi(l1b_path_file, geo_path_file, platform, year, month, day, &
           doy, hour, minute, cyear, cmonth, cday, cdoy, chour, cminute, preproc_opts%channel_ids, &
           channel_info, verbose)

      ! Get dimensions of the ABI image.
      call read_abi_dimensions(geo_path_file, n_across_track, n_along_track, &
           verbose)

   else if (trim(adjustl(sensor)) .eq. 'AGRI') then
      call setup_agri(l1b_path_file, geo_path_file, platform, year, month, day, &
           doy, hour, minute, cyear, cmonth, cday, cdoy, chour, cminute, preproc_opts%channel_ids, &
           channel_info, verbose)
      ! Get dimensions of the AGRI image.
      ! At present only full-disk images are supported
      call read_agri_dimensions(geo_path_file, n_across_track, n_along_track, &
           verbose)

   else if (trim(adjustl(sensor)) .eq. 'AHI') then
      call setup_ahi(l1b_path_file, geo_path_file, platform, year, month, day, &
           doy, hour, minute, cyear, cmonth, cday, cdoy, chour, cminute, preproc_opts%channel_ids, &
           channel_info, verbose)

      ! Get dimensions of the AHI image.
      ! Subsetting AHI full-disk images are now supported
      call read_himawari_dimensions(geo_path_file, n_across_track, n_along_track, &
           startx, endx, starty, endy, verbose)

   else if (trim(adjustl(sensor)) .eq. 'AVHRR') then
      call setup_avhrr(l1b_path_file, geo_path_file, platform, year, month, day, &
           doy, hour, minute, cyear, cmonth, cday, cdoy, chour, cminute, preproc_opts%channel_ids, &
           channel_info, verbose)

      ! get dimensions of the avhrr orbit
      call read_avhrr_dimensions(geo_path_file, n_across_track, n_along_track)
!   else if (trim(adjustl(sensor)) .eq. 'GIMG') then
!      call setup_goes_imager(l1b_path_file, geo_path_file, platform, year, month, day, &
!           doy, hour, minute, cyear, cmonth, cday, cdoy, chour, cminute, preproc_opts%channel_ids, &
!           channel_info, verbose)

!      ! Get dimensions of the GOES-Imager image.
!      call read_goes_imager_dimensions(geo_path_file, n_across_track, n_along_track, &
!                                    startx, endx, starty, endy, verbose)

   else if (trim(adjustl(sensor)) .eq. 'MODIS') then
      call setup_modis(l1b_path_file, geo_path_file, platform, year, month, day, &
           doy, hour, minute, cyear, cmonth, cday, cdoy, chour, cminute, preproc_opts%channel_ids, &
           channel_info, verbose)

      ! get dimensions of the modis granule
      call read_modis_dimensions(geo_path_file, n_across_track, n_along_track)

   else if (trim(adjustl(sensor)) .eq. 'SEVIRI') then
      call setup_seviri(l1b_path_file, geo_path_file, platform, year, month, day, &
           doy, hour, minute, cyear, cmonth, cday, cdoy, chour, cminute, preproc_opts%channel_ids, &
           channel_info, verbose)

      ! get dimensions of the seviri image.
      ! For SEVIRI the native level 1.5 image data can come as a subimage of the
      ! the full disk image. Regardless, n_across_track and n_along_track are
      ! set to the constant dimensions of a full disk image as it is convenient
      ! to operate relative to the full disk. startx, endx, starty, endy are
      ! assumed to be given relative to the full disk. As a result, if they are
      ! not being used (not all > 0) then they will be set to the actual image
      ! in the image file and if they are being used (all > 0) then they need to
      ! be checked independently relative to the actual image, both done in the
      ! following call.
      call read_seviri_dimensions(geo_path_file, n_across_track, n_along_track, &
           startx, endx, starty, endy, verbose)

   else if (trim(adjustl(sensor)) .eq. 'SLSTR') then
      call setup_slstr(l1b_path_file, geo_path_file, source_atts, platform, &
           year, month, day, doy, hour, minute, cyear, cmonth, cday, cdoy, chour, cminute, &
           preproc_opts%channel_ids, channel_info, verbose)

      ! Get dimensions of the SLSTR image.
      ! At present the full scene will always be processed
      call read_slstr_dimensions(l1b_path_file, n_across_track, n_along_track, &
           verbose)

   else if (trim(adjustl(sensor)) .eq. 'VIIRSI') then
      call setup_viirs_iband(l1b_path_file, geo_path_file, platform, year, month, day, &
           doy, hour, minute, cyear, cmonth, cday, cdoy, chour, cminute, preproc_opts%channel_ids, &
           channel_info, verbose)

      ! Get dimensions of the VIIRS image.
      ! At present the full scene will always be processed
      call read_viirs_iband_dimensions(geo_path_file, n_across_track, n_along_track, &
           verbose)

   else if (trim(adjustl(sensor)) .eq. 'VIIRSM') then
      call setup_viirs_mband(l1b_path_file, geo_path_file, platform, year, month, day, &
           doy, hour, minute, cyear, cmonth, cday, cdoy, chour, cminute, preproc_opts%channel_ids, &
           channel_info, verbose)

      ! Get dimensions of the VIIRS image.
      ! At present the full scene will always be processed
      call read_viirs_mband_dimensions(geo_path_file, n_across_track, n_along_track, &
           verbose)

   else
      write(*,*) 'ERROR: Invalid sensor: ', trim(adjustl(sensor))
      stop error_stop_code

   end if ! end of sensor selection

   ! We now have the number of viewing geometries. Put this in imager_angles
   imager_angles%nviews = channel_info%nviews

   if (verbose) then
      write(*,*) 'WE ARE PROCESSING ', trim(platform), ' FOR ORBIT', &
           year, month, day, hour, minute
      write(*,*) 'File dimensions determined:'
      write(*,*) 'n_across_track:      ', n_across_track
      write(*,*) 'along_track_offset:  ', along_track_offset
      write(*,*) 'n_along_track:       ', n_along_track
      if ((trim(adjustl(sensor)) .eq. 'AATSR' .or. &
           trim(adjustl(sensor)) .eq. 'ATSR2') .and. day_night .eq. 2) then
         write(*,*) 'along_track_offset2: ', along_track_offset2
         write(*,*) 'n_along_track2:      ', n_along_track2
      end if
   end if

   ! determine processing chunks and their dimensions
   if (verbose) write(*,*) 'Determine processing chunks and their dimensions'

   if (startx.ge.1 .and. endx.ge.1 .and. starty.ge.1 .and. endy.ge.1) then
      if ( trim(adjustl(sensor)) .eq. 'ABI'    .or. &
           trim(adjustl(sensor)) .eq. 'AGRI'   .or. &
<<<<<<< HEAD
           trim(adjustl(sensor)) .eq. 'AHI'    .or. &
=======
           trim(adjustl(sensor)) .eq. 'SLSTR'  .or. &
>>>>>>> 7d526f03
           trim(adjustl(sensor)) .eq. 'VIIRSI' .or. &
           trim(adjustl(sensor)) .eq. 'VIIRSM') then
         write(*,*) 'ERROR: subsetting not supported for ', trim(sensor)
         stop error_stop_code
      end if
      if (startx.gt.n_across_track) then
         write(*,*) 'ERROR: invalid startx (across track dimensions)'
         write(*,*) '       Should be < ', n_across_track
         stop error_stop_code
      end if
      if (startx.gt.endx) then
         write(*,*) 'ERROR: invalid startx (across track dimensions)'
         write(*,*) '       Should be < endx', endx
         stop error_stop_code
      end if
      if (endx.gt.n_across_track) then
         write(*,*) 'ERROR: invalid endx (across track dimensions)'
         write(*,*) '       Should be < ', n_across_track
         stop error_stop_code
      end if
      if ((trim(adjustl(sensor)) .eq. 'AATSR' .or. &
           trim(adjustl(sensor)) .eq. 'ATSR2') .and. day_night .eq. 2) then
         along_pos = along_track_offset2 + n_along_track2
      else
         along_pos = along_track_offset + n_along_track
      end if
      if (starty.gt.along_pos) then
         write(*,*) 'ERROR: invalid starty (along track dimensions)'
         write(*,*) '       Should be < ', along_pos
         stop error_stop_code
      end if
       if (starty.gt.endy) then
         write(*,*) 'ERROR: invalid starty (along track dimensions)'
         write(*,*) '       Should be < endy ', endy
         stop error_stop_code
      end if
     if (endy.gt.along_pos) then
         write(*,*) 'ERROR: invalid endy (along track dimensions)'
         write(*,*) '       Should be < ', along_pos
         stop error_stop_code
      end if

      ! use specified values
      imager_geolocation%startx = startx
      imager_geolocation%endx   = endx

      n_chunks = 1

      allocate(chunk_starts(n_chunks))
      allocate(chunk_ends(n_chunks))

      chunk_starts(1) = starty
      chunk_ends(1)   = endy
   else
      imager_geolocation%startx = 1
      imager_geolocation%endx = n_across_track

      if (chunkproc) then
         chunksize = 4096
      else
         chunksize = n_along_track + n_along_track2
      end if

      n_segments = 1
      segment_starts(1) = along_track_offset + 1
      segment_ends(1)   = along_track_offset + n_along_track

      if ((trim(adjustl(sensor)) .eq. 'AATSR' .or. &
           trim(adjustl(sensor)) .eq. 'ATSR2') .and. day_night .eq. 2) then
         n_segments = n_segments + 1

         segment_starts(n_segments) = along_track_offset2 + 1
         segment_ends(n_segments)   = along_track_offset2 + n_along_track2
      end if

      n_chunks = calc_n_chunks(n_segments, segment_starts, segment_ends, &
                               chunksize)

      allocate(chunk_starts(n_chunks))
      allocate(chunk_ends(n_chunks))

      call chunkify(n_segments, segment_starts, segment_ends, chunksize, &
                    n_chunks, chunk_starts, chunk_ends)

   end if ! end of startx and starty selection

   if (verbose) then
      write(*,*) 'The number of chunks to be processed: ', n_chunks
      write(*,*) 'The chunks to be processed are ', &
           '(i_chunk, chunk_start, chunk_end):'
      do i_chunk = 1, n_chunks
         write(*,*) i_chunk, chunk_starts(i_chunk), chunk_ends(i_chunk)
      end do
   end if

   imager_geolocation%nx = imager_geolocation%endx-imager_geolocation%startx+1

   if (verbose) write(*,*) 'Begin looping over chunks'
   do i_chunk = 1, n_chunks
      if (verbose) write(*,*) 'i_chunk: ', i_chunk

      imager_geolocation%starty = chunk_starts(i_chunk)
      imager_geolocation%endy   = chunk_ends(i_chunk)
      imager_geolocation%ny     = chunk_ends(i_chunk) - chunk_starts(i_chunk) + 1

      if (verbose) then
         write(*,*) 'startx: ', imager_geolocation%startx, ', endx: ', &
              imager_geolocation%endx
         write(*,*) 'starty: ', imager_geolocation%starty, ', endy: ', &
              imager_geolocation%endy
      end if

      ! allocate the structures for the imager: geolocation, angles and
      ! measurements, and surface data
      if (verbose) write(*,*) 'Allocate imager and surface structures'
      call allocate_imager_structures(imager_geolocation, imager_angles, &
           imager_flags, imager_time, imager_measurements, imager_pavolonis, &
           imager_cloud, channel_info)

      call allocate_surface_structures(surface, imager_geolocation, channel_info, &
           include_full_brdf)

      ! read imager data:
      if (verbose) write(*,*) 'Read imager data'
      call read_imager(sensor, platform, l1b_path_file, geo_path_file, &
           aatsr_calib_path_file, preproc_opts%ext_geo_path, imager_geolocation, &
           imager_angles, imager_flags, imager_time, imager_measurements, &
           channel_info, n_along_track, preproc_opts%use_l1_land_mask, preproc_opts%use_predef_geo, &
           preproc_opts%do_gsics, global_atts, verbose)

#ifdef WRAPPER
      ! do not process this orbit if no valid lat/lon data available
      mask =  imager_geolocation%latitude.gt.sreal_fill_value .and. &
           imager_geolocation%longitude.gt.sreal_fill_value
      if (.not. any(mask)) then
         write(*,*) "any mask: ", any(mask)
         write(*,*) "maxval lat/lon:", maxval(imager_geolocation%latitude), &
              maxval(imager_geolocation%longitude)
         status = 1
         return
      end if
#endif

      ! carry out any preparatory steps: identify required ECMWF and MODIS L3
      ! information, set paths and filenames to those required auxiliary /
      ! ancillary input...
      if (verbose) write(*,*) 'Carry out any preparatory steps'
      call preparation(lwrtm_file, swrtm_file, prtm_file, config_file, msi_file, &
           cf_file, lsf_file, geo_file, loc_file, alb_file, sensor, platform, &
           preproc_opts%product_name, cyear, cmonth, cday, chour, cminute, &
           source_atts%level1b_orbit_number, preproc_opts%ecmwf_path, preproc_opts%ecmwf_path_hr, &
           preproc_opts%ecmwf_path2, preproc_opts%ecmwf_path3, preproc_opts%ecmwf_path_file, preproc_opts%ecmwf_HR_path_file, &
           preproc_opts%ecmwf_path_file2, preproc_opts%ecmwf_path_file3, global_atts, ecmwf_flag, &
           preproc_opts%ecmwf_time_int_method, imager_geolocation, imager_time, &
           i_chunk, ecmwf_time_int_fac, assume_full_paths, verbose)

      ! read ECMWF fields and grid information
      if (verbose) then
         write(*,*) 'Start reading meteorological data file'
         write(*,*) 'ecmwf_flag: ', ecmwf_flag
         write(*,*) 'ecmwf_path_file: ', trim(preproc_opts%ecmwf_path_file(1))
         write(*,*) 'ecmwf_HR_path_file: ', trim(preproc_opts%ecmwf_HR_path_file(1))
         if (ecmwf_flag.gt.0.and.ecmwf_flag.lt.4) then
            write(*,*) 'ecmwf_path_file2: ', trim(preproc_opts%ecmwf_path_file2(1))
            write(*,*) 'ecmwf_path_file3: ', trim(preproc_opts%ecmwf_path_file3(1))
         end if
      end if

      ! NOAA GFS has limited (pressure) levels and no HR, so set these.
      if (ecmwf_flag .gt. 5 .and. ecmwf_flag .le. 8) preproc_opts%ecmwf_nlevels = 31
      if (ecmwf_flag .gt. 5 .and. ecmwf_flag .le. 8) preproc_opts%use_hr_ecmwf = .false.

      ! read surface wind fields and ECMWF dimensions
      if (preproc_opts%ecmwf_time_int_method .ne. 2) then
         call read_ecmwf_wind(ecmwf_flag, preproc_opts%ecmwf_path_file(1), &
              preproc_opts%ecmwf_HR_path_file(1), preproc_opts%ecmwf_path_file2(1), preproc_opts%ecmwf_path_file3(1), &
              ecmwf, ecmwf_HR, preproc_opts%use_hr_ecmwf, preproc_opts%ecmwf_nlevels, verbose)
      else
         call read_ecmwf_wind(ecmwf_flag, preproc_opts%ecmwf_path_file(1), &
              preproc_opts%ecmwf_HR_path_file(1), preproc_opts%ecmwf_path_file2(1), preproc_opts%ecmwf_path_file3(1), &
              ecmwf1, ecmwf_HR1, preproc_opts%use_hr_ecmwf, preproc_opts%ecmwf_nlevels, verbose)
         call read_ecmwf_wind(ecmwf_flag, preproc_opts%ecmwf_path_file(2), &
              preproc_opts%ecmwf_HR_path_file(2), preproc_opts%ecmwf_path_file2(2), preproc_opts%ecmwf_path_file3(2), &
              ecmwf2, ecmwf_HR2, preproc_opts%use_hr_ecmwf, preproc_opts%ecmwf_nlevels, verbose)

         call dup_ecmwf_allocation(ecmwf1, ecmwf, low_res)
         if (preproc_opts%use_hr_ecmwf) then
            call dup_ecmwf_allocation(ecmwf_HR1, ecmwf_HR, high_res)
         end if

         call linearly_combine_ecmwfs(1.-ecmwf_time_int_fac, &
              ecmwf_time_int_fac, ecmwf1, ecmwf2, ecmwf, low_res)
         if (preproc_opts%use_hr_ecmwf) then
            call linearly_combine_ecmwfs(1.-ecmwf_time_int_fac, &
                 ecmwf_time_int_fac, ecmwf_HR1, ecmwf_HR2, ecmwf_HR, high_res)
         end if

         call deallocate_ecmwf_structures(ecmwf1, low_res)
         call deallocate_ecmwf_structures(ecmwf2, low_res)
         if (preproc_opts%use_hr_ecmwf) then
            call deallocate_ecmwf_structures(ecmwf_HR1, high_res)
            call deallocate_ecmwf_structures(ecmwf_HR2, high_res)
         end if
      end if

      ! define preprocessing grid from user grid spacing and satellite limits
      if (verbose) write(*,*) 'Define preprocessing grid'
      preproc_dims%kdim = ecmwf%kdim
      call define_preprop_grid(imager_geolocation, preproc_dims, verbose)

      ! allocate preprocessing structures
      if (verbose) write(*,*) 'Allocate preprocessing structures'
      call allocate_preproc_structures(imager_angles, preproc_dims, &
           preproc_geoloc, preproc_geo, preproc_prtm, preproc_surf, preproc_cld, &
           channel_info)

      ! now read the actual data and interpolate it to the preprocessing grid
      if (verbose) write(*,*) 'Build preprocessing grid'
      call build_preproc_fields(preproc_dims, preproc_geoloc, preproc_geo, &
           imager_geolocation, imager_angles)

      ! read ecmwf era interim file
      if (verbose) write(*,*) 'Read and interpolate NWP / Reanalysis data.'
      if (preproc_opts%ecmwf_time_int_method .ne. 2) then
         call read_ecmwf(ecmwf_flag, preproc_opts%ecmwf_path_file(1), preproc_opts%ecmwf_path_file2(1), &
              preproc_opts%ecmwf_path_file3(1), ecmwf, preproc_dims, preproc_geoloc, &
              preproc_prtm, verbose)
      else
         call allocate_preproc_prtm(preproc_dims, preproc_prtm1)
         call read_ecmwf(ecmwf_flag, preproc_opts%ecmwf_path_file(1), preproc_opts%ecmwf_path_file2(1), &
              preproc_opts%ecmwf_path_file3(1), ecmwf, preproc_dims, preproc_geoloc, &
              preproc_prtm1, verbose)

         call allocate_preproc_prtm(preproc_dims, preproc_prtm2)
         call read_ecmwf(ecmwf_flag, preproc_opts%ecmwf_path_file(2), preproc_opts%ecmwf_path_file2(2), &
              preproc_opts%ecmwf_path_file3(2), ecmwf, preproc_dims, preproc_geoloc, &
              preproc_prtm2, verbose)

         call linearly_combine_prtms(1.-ecmwf_time_int_fac, ecmwf_time_int_fac, &
              preproc_prtm1, preproc_prtm2, preproc_prtm)

         call deallocate_preproc_prtm(preproc_prtm1)
         call deallocate_preproc_prtm(preproc_prtm2)
      end if

      if (verbose) write(*,*) 'Compute geopotential vertical coords'
      ! compute geopotential vertical coordinate from pressure coordinate
      ! First check that we're not processing a GFS file
      if (ecmwf_flag .le. 5 .or. ecmwf_flag .gt. 8) call &
         compute_geopot_coordinate(preproc_prtm, preproc_dims, ecmwf)

      ! read USGS physiography file, including land use and DEM data
      ! NOTE: variable imager_flags%lsflag is overwritten by USGS data !!!

      if (verbose) write(*,*) 'Reading USGS path: ', trim(usgs_path_file)
      call get_USGS_data(usgs_path_file, imager_flags, imager_geolocation, &
           usgs, assume_full_paths, preproc_opts%use_l1_land_mask, source_atts, &
           preproc_opts%use_predef_lsm, sensor, verbose)

      ! select correct emissivity file and calculate the emissivity over land
      if (verbose) write(*,*) 'Get surface emissivity'
      if (.not. preproc_opts%use_camel_emis) then
         call get_surface_emissivity(cyear, cdoy, cimss_emiss_path, imager_flags, &
              imager_geolocation, channel_info, preproc_dims, &
              assume_full_paths, verbose, surface, preproc_surf, source_atts)
      else
         call get_camel_emissivity(cyear, cmonth, cimss_emiss_path, imager_flags, &
              imager_geolocation, channel_info, preproc_dims, &
              assume_full_paths, verbose, surface, preproc_surf, source_atts)
      end if

      if (.not. preproc_opts%do_ironly) then
         ! select correct reflectance files and calculate surface reflectance
         ! over land and ocean
         if (verbose) write(*,*) 'Get surface reflectance'
         call get_surface_reflectance(cyear, cdoy, cmonth, &
              modis_albedo_path, modis_brdf_path, preproc_opts%occci_path, imager_flags, &
              imager_geolocation, imager_angles, channel_info, ecmwf, &
              assume_full_paths, include_full_brdf, preproc_opts%use_occci, &
              preproc_opts%use_swansea_climatology, preproc_opts%swansea_gamma, verbose, &
              surface, source_atts)

         ! Use the Near-real-time Ice and Snow Extent (NISE) data from the National
         ! Snow and Ice Data Center to detect ice and snow pixels, and correct the
         ! surface albedo.
         if (verbose) write(*,*) 'Correct for ice and snow'
         if (.not. preproc_opts%disable_snow_ice_corr) then
            if (.not. preproc_opts%use_ecmwf_snow_and_ice) then
               call correct_for_ice_snow(nise_ice_snow_path, &
                    imager_geolocation, surface, cyear, cmonth, cday, &
                    channel_info, assume_full_paths, include_full_brdf, &
                    source_atts, verbose)
            else
               call correct_for_ice_snow_ecmwf(preproc_opts%ecmwf_HR_path_file(1), &
                    imager_geolocation, channel_info, imager_flags, preproc_dims, &
                    preproc_prtm, surface, include_full_brdf, source_atts, &
                    verbose)
            end if
         end if
      else
         if (channel_info%nchannels_sw .gt. 0) then
            surface%albedo(:,:,:) = sreal_fill_value
            if (include_full_brdf) then
               surface%rho_0v(:,:,:) = sreal_fill_value
               surface%rho_0d(:,:,:) = sreal_fill_value
               surface%rho_dv(:,:,:) = sreal_fill_value
               surface%rho_dd(:,:,:) = sreal_fill_value
            end if
         end if
      end if
      if (.not. preproc_opts%do_cloud_emis) then
         if (verbose) write(*,*) 'Calculate Pavolonis cloud phase with high '// &
              'resolution ERA surface data'
         if (preproc_opts%do_cloud_type) then
            if (.not. preproc_opts%use_hr_ecmwf) then
               call cloud_type(channel_info, sensor, surface, imager_flags, &
                    imager_angles, imager_geolocation, imager_measurements, &
                    imager_pavolonis, ecmwf, platform, doy, preproc_opts%do_ironly, &
                    do_spectral_response_correction, verbose)
            else
               call cloud_type(channel_info, sensor, surface, imager_flags, &
                    imager_angles, imager_geolocation, imager_measurements, &
                    imager_pavolonis, ecmwf_HR, platform, doy, preproc_opts%do_ironly, &
                    do_spectral_response_correction, verbose)
            end if
         end if
      end if

      if (imager_angles%nviews .gt. 1) then
         ! A temporary hack for Aerosol_cci:
         ! Due to the cloud masking being very effective at detecting dust,
         ! we'll try and re-introduce it
         if (trim(adjustl(sensor)) .eq. 'AATSR' .or. &
            trim(adjustl(sensor)) .eq. 'ATSR2' .or. &
            trim(adjustl(sensor)) .eq. 'SLSTR') then
            if (1 .eq. 1 .and. &
                 minval(imager_geolocation%latitude)  .lt.  40.0 .and. &
                 maxval(imager_geolocation%latitude)  .gt.   0.0 .and. &
                 minval(imager_geolocation%longitude) .lt.  75.0 .and. &
                 maxval(imager_geolocation%longitude) .gt. -40.0) then
               if (verbose) write(*,*) 'Aerosol_cci dust correction hack is underway'
               allocate(tot_cldmask_uncertainty( &
                    imager_geolocation%startx:imager_geolocation%endx, &
                    1:imager_geolocation%ny) )
               ! product a smoothed version of the cldmask uncertainty
               if (verbose) then
                  write(*,*) minval(imager_pavolonis%cldmask_uncertainty(:,:,1)), &
                       maxval(imager_pavolonis%cldmask_uncertainty(:,:,1))
                  write(*,*) minval(imager_pavolonis%cldmask_uncertainty(:,:,2)), &
                       maxval(imager_pavolonis%cldmask_uncertainty(:,:,2))
               end if

               tot_cldmask_uncertainty(:,:) = &
                    imager_pavolonis%cldmask_uncertainty(:,:,1) + &
                    imager_pavolonis%cldmask_uncertainty(:,:,2)

               if (verbose) write(*,*) 'Total cldmask uncertainty: min-max', minval(tot_cldmask_uncertainty), maxval(tot_cldmask_uncertainty)
               ! Now use this smoothed mask, and the pavolonis cloud type
               ! to "de-mask" possibly dust-filled pixels
               ! Note that we leave the cldtype  alone, so we can still tell
               ! that the pixels were originally flagged as cloud
               if (verbose) write(*,*) 'Total clouds before correction: ', &
                    count(imager_pavolonis%cldmask(:,:,1) .gt. 0), &
                    count(imager_pavolonis%cldmask(:,:,2) .gt. 0)
               where(tot_cldmask_uncertainty .gt. 70          .and. &
                    (imager_pavolonis%cldtype(:,:,1) .eq. 3  .or. &
                    imager_pavolonis%cldtype(:,:,2) .eq. 3) .and. &
                    imager_geolocation%latitude .gt.    0.0  .and. &
                    imager_geolocation%latitude .lt.   40.0  .and. &
                    imager_geolocation%longitude .gt. -40.0  .and. &
                    imager_geolocation%longitude .lt.  75.0)
                  imager_pavolonis%cldmask(:,:,1) = 0
                  imager_pavolonis%cldmask(:,:,2) = 0
               end where
               write(*,*) 'Total clouds after correction: ', &
                    count(imager_pavolonis%cldmask(:,:,1) .gt. 0), &
                    count(imager_pavolonis%cldmask(:,:,1) .gt. 0)
               deallocate(tot_cldmask_uncertainty)
            end if
         end if
      end if

      ! create output netcdf files.
      if (verbose) write(*,*) 'Create output netcdf files'
      if (verbose) write(*,*) 'output_path: ', trim(output_path)

      call netcdf_output_create(output_path, lwrtm_file, swrtm_file, prtm_file, &
           config_file, msi_file, cf_file, lsf_file, geo_file, loc_file, alb_file, &
           platform, sensor, global_atts, source_atts, cyear, cmonth, cday, chour, &
           cminute, preproc_dims, imager_angles, imager_geolocation, netcdf_info, &
           channel_info, include_full_brdf, ecmwf_flag, preproc_opts%do_cloud_emis, verbose)

      ! perform RTTOV calculations
      if (verbose) write(*,*) 'Perform RTTOV calculations'
      if (ecmwf_flag .gt. 5 .and. ecmwf_flag .le. 8) then
         call rttov_driver_gfs(rttov_coef_path, rttov_emiss_path, sensor, &
              platform, preproc_dims, preproc_geoloc, preproc_geo, preproc_prtm, &
              preproc_surf, preproc_cld, netcdf_info, channel_info, year, month, &
              day, preproc_opts%use_modis_emis_in_rttov, preproc_opts%do_cloud_emis, preproc_opts%do_co2, verbose)
         ! Call cloud emissivity function
#ifdef INCLUDE_SATWX
         if (preproc_opts%do_cloud_emis) then
            call get_cloud_emis(channel_info, imager_measurements, &
                  imager_geolocation, preproc_dims, preproc_geoloc, &
                  preproc_cld, preproc_prtm, imager_cloud, ecmwf, sensor, verbose)
         end if
#endif
      else
#ifdef INCLUDE_SATWX
         if (preproc_opts%do_cloud_emis) call get_trop_tp(preproc_prtm, preproc_dims)
#endif
         call rttov_driver(rttov_coef_path, rttov_emiss_path, sensor, platform, &
              preproc_dims, preproc_geoloc, preproc_geo, preproc_prtm, &
              preproc_surf, preproc_cld, netcdf_info, channel_info, year, month, day, &
              preproc_opts%use_modis_emis_in_rttov, preproc_opts%do_cloud_emis, preproc_opts%do_co2, verbose)
         ! Call cloud emissivity function
         if (preproc_opts%do_cloud_emis) then
#ifdef INCLUDE_SATWX
            call get_cloud_emis(channel_info, imager_measurements, &
                  imager_geolocation, preproc_dims, preproc_geoloc, &
                  preproc_cld, preproc_prtm, imager_cloud, ecmwf, sensor, verbose)
            call do_cb_detect(channel_info, imager_measurements, imager_geolocation, imager_cloud, imager_pavolonis, sensor, verbose)
#else
            write(*,*) "ERROR: Cannot compute cloud emissivity and CB locations without SatWx."
#endif
         end if
      end if

#ifdef WRAPPER

      corrupt = .false.

      ! repeat write attempt in case output files are corrupt implementation
      ! necessary for DWD processing chain running on ECMWF, where writing to
      ! network file system seems to cause random errors in netcdf output files
      ! that are not captured during creation
      do check_output = 1, 100

         ! write netcdf output files
         if (verbose) write(*,*) 'Write netcdf output files'
         call netcdf_output_write_swath(imager_flags, imager_angles, &
              imager_geolocation, imager_measurements, imager_cloud, imager_time, &
              imager_pavolonis, netcdf_info, channel_info, surface, &
              include_full_brdf, preproc_opts%do_cloud_emis)

         ! close output netcdf files
         if (verbose) write(*,*)'Close netcdf output files'
         call netcdf_output_close(netcdf_info)

         ! check whether output files are corrupt
         if (verbose) write(*,*)'Check whether output files are corrupt'
         call netcdf_output_check(output_path, lwrtm_file, swrtm_file, prtm_file, &
              config_file, msi_file, cf_file, lsf_file, geo_file, loc_file, alb_file, &
              corrupt, verbose)

         ! exit loop if output files are not corrupt, else try writing again
         if (.not. corrupt) then
            write(*,*) 'No output file is corrupt at attempt ', check_output
            exit
         else
            write(*,*) 'A preprocessing output file is corrupt - ', &
                 'rewriting attempt no. ', check_output
            ! recreate output files if previous attempt produced corrupt files
            call netcdf_output_create(output_path, lwrtm_file, swrtm_file, &
                 prtm_file, config_file, msi_file, cf_file, lsf_file, geo_file, &
                 loc_file, alb_file, platform, sensor, global_atts, source_atts, &
                 cyear, cmonth, cday, chour, cminute, preproc_dims, imager_angles, &
                 imager_geolocation, netcdf_info, channel_info, include_full_brdf, &
                 ecmwf_flag, preproc_opts%do_cloud_emis, verbose)

         end if

      end do

#else

      ! write netcdf output files
      if (verbose) write(*,*) 'Write netcdf output files'
      call netcdf_output_write_swath(imager_flags, imager_angles, &
           imager_geolocation, imager_measurements, imager_cloud, imager_time, &
           imager_pavolonis, netcdf_info, channel_info, surface, include_full_brdf, &
           preproc_opts%do_cloud_emis)

      ! close output netcdf files
      if (verbose) write(*,*)'Close netcdf output files'
      call netcdf_output_close(netcdf_info)

#endif

      ! deallocate the array parts of the structures
      if (verbose) write(*,*) 'Deallocate chunk specific structures'
      call deallocate_ecmwf_structures(ecmwf, low_res)
      if (preproc_opts%use_hr_ecmwf) then
         call deallocate_ecmwf_structures(ecmwf_HR, high_res)
      end if
      call deallocate_preproc_structures(preproc_dims, preproc_geoloc, &
           preproc_geo, preproc_prtm, preproc_surf, preproc_cld)
      call deallocate_imager_structures(imager_geolocation, imager_angles, &
           imager_flags, imager_time, imager_measurements, imager_pavolonis, &
           imager_cloud)
      call deallocate_surface_structures(surface, channel_info, &
           include_full_brdf)

   end do ! end looping over chunks

   if (verbose) write(*,*)'Deallocate remaining memory'
   deallocate(chunk_starts)
   deallocate(chunk_ends)

   ! deallocate the array parts of the structures
   call deallocate_channel_info(channel_info)

   ! deallocate optional arguments
   if (associated(preproc_opts%channel_ids)) deallocate(preproc_opts%channel_ids)

#ifdef WRAPPER
end subroutine orac_preproc
#else
end program orac_preproc
#endif<|MERGE_RESOLUTION|>--- conflicted
+++ resolved
@@ -889,11 +889,6 @@
    if (startx.ge.1 .and. endx.ge.1 .and. starty.ge.1 .and. endy.ge.1) then
       if ( trim(adjustl(sensor)) .eq. 'ABI'    .or. &
            trim(adjustl(sensor)) .eq. 'AGRI'   .or. &
-<<<<<<< HEAD
-           trim(adjustl(sensor)) .eq. 'AHI'    .or. &
-=======
-           trim(adjustl(sensor)) .eq. 'SLSTR'  .or. &
->>>>>>> 7d526f03
            trim(adjustl(sensor)) .eq. 'VIIRSI' .or. &
            trim(adjustl(sensor)) .eq. 'VIIRSM') then
          write(*,*) 'ERROR: subsetting not supported for ', trim(sensor)
