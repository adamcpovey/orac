--- conflicted
+++ resolved
@@ -495,20 +495,10 @@
    preproc_opts%use_swansea_climatology  = .false.
    preproc_opts%swansea_gamma            = 0.3
 
-<<<<<<< HEAD
-   ! When defined, the offset between the nadir and oblique views is assumed
-   ! to be constant. Otherwise, the two longitude fields are read and compared
-   ! to determine an appropriate offset. The value below is the mode of running
-   ! slstr_get_alignment() on each row of 1000 random SLSTR (A) images. 548 was
-   ! returned in 1e5 cases. 546-551 were returned O(1e3) times, while other
-   ! values in the range 530-570 each appeared < 1e2 times.
-   preproc_opts%slstr_alignment = 548
-=======
    ! When true, the offset between the nadir and oblique views is read from
    ! the track_offset global attribute. Otherwise, the two longitude fields are
    ! read and compared to determine an appropriate offset.
    preproc_opts%calculate_slstr_alignment = .false.
->>>>>>> 58c9b358
 
    ! Initialise satellite position string
    global_atts%Satpos_Metadata = 'null'
@@ -704,13 +694,7 @@
 
    if (granule%startx.ge.1 .and. granule%endx.ge.1 .and. &
         granule%starty.ge.1 .and. granule%endy.ge.1) then
-<<<<<<< HEAD
-      if ( trim(adjustl(granule%sensor)) .eq. 'ABI'    .or. &
-           trim(adjustl(granule%sensor)) .eq. 'AGRI'   .or. &
-           trim(adjustl(granule%sensor)) .eq. 'VIIRSI' .or. &
-=======
       if ( trim(adjustl(granule%sensor)) .eq. 'VIIRSI' .or. &
->>>>>>> 58c9b358
            trim(adjustl(granule%sensor)) .eq. 'VIIRSM') then
          write(*,*) 'ERROR: subsetting not supported for ', trim(granule%sensor)
          stop error_stop_code
