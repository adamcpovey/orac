!-------------------------------------------------------------------------------
! Name: preproc_structures.F90
!
! Purpose:
! Module defining variables types which hold the preprocessing output information
!
! History:
! 2012/01/17, MJ: produces initial version of code
! 2012/05/30, GT: Added preproc_surf_t type (containing emissivity and possibly
!    albedo at a later date) Commented out preproc_albedo_s
! 2012/07/04, CP: removed dependence on nviews
! 2012/07/17, CP: adds in players variable
! 2012/07/30, CP: added in solazi
! 2012/08/01, MJ: adds geopotential height coordinates
! 2012/08/28, CP: removed _lw _sw for filter_array and counter
! 2012/08/28, CP: readded _lw _sw for filter_array and counter
! 2012/11/14, CP: added surface pressure
! 2013/10/23, AP: Tidying. Commented out unused types.
! 2014/02/10, AP: Shortened DIM names.
! 2014/05/01, GM: Cleaned up the code.
! 2014/05/07, AP: Removed unnecessary fields from preproc_dims.
! 2014/09/10, AP: Removed unnecessary LWRTM and SWRTM structures.
! 2015/11/26, GM: Added linearly_combine_prtms() to facilitate linear
!    interpolation between preproc_prtm_t structures.
! 2017/03/29, SP: Add new variable for tropopause cloud emissivity (ExtWork)
! 2017/03/29, SP: Add ability to calculate tropospheric cloud emissivity (ExtWork)
! 2017/11/15, SP: Add feature to give access to sensor azimuth angle
! 2018/07/18, DE: Add tropoopause temperature
! 2018/09/30, SP: New structure to store driver option variables, tidier than multi-var
! 2018/11/05, SP: Add CAPE
! 2021/03/09, AP: Consolidate path arguments into preproc_paths_t structure
! 2021/03/10, AP: Consolidate paths/dates into setup_args_t structure
!
! Bugs:
! None known.
!-------------------------------------------------------------------------------

module preproc_structures_m

   use preproc_constants_m

   implicit none

   type preproc_dims_t
      integer(kind=lint) :: xdim, ydim, kdim
      integer(kind=lint) :: nchan_sw, nchan_lw
      integer(kind=lint) :: min_lat, max_lat, min_lon, max_lon
      real(kind=sreal)   :: dellon, dellat

      real(kind=sreal)   :: lat_offset=90.0, lon_offset=180.0

      integer(kind=lint), dimension(:,:,:), pointer :: counter_sw, counter_lw
   end type preproc_dims_t


   ! (geo)location
   type preproc_geoloc_t
      real(kind=sreal), dimension(:), pointer :: latitude
      real(kind=sreal), dimension(:), pointer :: longitude
   end type preproc_geoloc_t


   ! geometry
   type preproc_geo_t
      real(kind=sreal), dimension(:,:,:), pointer :: solza,solazi,satza,satazi,relazi
   end type preproc_geo_t
   
   ! NWP filenames
   type preproc_nwp_fnames_t

      character(len=path_length) :: nwp_path(2)
      character(len=path_length) :: nwp_path2(2)
      character(len=path_length) :: nwp_path3(2)
      character(len=path_length) :: nwp_path_file(2)
      character(len=path_length) :: nwp_path_file2(2)
      character(len=path_length) :: nwp_path_file3(2)
      
      character(len=path_length) :: q_f(2)       ! Specific humidity on model levels
      character(len=path_length) :: t_f(2)       ! Temperature on model levels
      character(len=path_length) :: o3_f(2)      ! Ozone on model levels
      character(len=path_length) :: u_f(2)       ! U-compoonent of wind on model levels
      character(len=path_length) :: v_f(2)       ! V-component of wind on model levels
      character(len=path_length) :: z_f(2)       ! Geopotential at surface
      character(len=path_length) :: lnsp_f(2)    ! Logarithm of surface pressure
      character(len=path_length) :: ci_f(2)      ! Sea ice fraction
      character(len=path_length) :: asn_f(2)     ! Snow albedo
      character(len=path_length) :: tcwv_f(2)    ! Total column water vapor
      character(len=path_length) :: sd_f(2)      ! Snow depth
      character(len=path_length) :: u10_f(2)     ! 10m U-component of wind speed
      character(len=path_length) :: v10_f(2)     ! 10m V-component of wind speed
      character(len=path_length) :: t2_f(2)      ! 2m air temperature
      character(len=path_length) :: skt_f(2)     ! Skin temperature
      character(len=path_length) :: sstk_f(2)    ! Sea surface temperature
      character(len=path_length) :: cape_f(2)    ! Convective available potential energy
   
   end type preproc_nwp_fnames_t


   ! optional processing variables, typically defined through the driver file
   type preproc_opts_t
      logical                    :: do_co2
      logical                    :: do_gsics
      logical                    :: do_nasa
      logical                    :: disable_snow_ice_corr
      logical                    :: do_cloud_emis
      logical                    :: do_cloud_type
      logical                    :: do_ironly
      integer                    :: nwp_nlevels
      integer                    :: ecmwf_time_int_method
      integer, pointer           :: channel_ids(:)
      integer(kind=lint)         :: n_channels
<<<<<<< HEAD
      integer                    :: slstr_alignment
=======
      integer                    :: nwp_time_factor
>>>>>>> ff9e05a3
      real                       :: swansea_gamma
      logical                    :: use_camel_emis
      logical                    :: use_ecmwf_snow_and_ice
      logical                    :: use_l1_land_mask
      logical                    :: use_modis_emis_in_rttov
      logical                    :: use_occci
      logical                    :: use_predef_geo
      logical                    :: use_predef_lsm
      logical                    :: use_swansea_climatology
      
      character(len=path_length) :: ext_lsm_path
      character(len=path_length) :: ext_geo_path
      character(len=path_length) :: occci_path
      character(len=path_length) :: product_name
      type(preproc_nwp_fnames_t) :: nwp_fnames

   end type preproc_opts_t

   ! ecmwf profiles and surface fields (prtm data)
   type preproc_prtm_t
      real(kind=sreal), dimension(:,:,:), pointer :: pressure, temperature, &
                                                     spec_hum, ozone
      real(kind=sreal), dimension(:,:,:), pointer :: phi_lev, phi_lay

      real(kind=sreal), dimension(:,:), pointer   :: geopot, lnsp
      real(kind=sreal), dimension(:,:), pointer   :: u10, v10
      real(kind=sreal), dimension(:,:), pointer   :: land_sea_mask
      real(kind=sreal), dimension(:,:), pointer   :: temp2, skin_temp
      real(kind=sreal), dimension(:,:), pointer   :: snow_albedo, snow_depth
      real(kind=sreal), dimension(:,:), pointer   :: sst, sea_ice_cover
      real(kind=sreal), dimension(:,:), pointer   :: totcolwv

      ! New field for Convective Available Potential Energy
      real(kind=sreal), dimension(:,:), pointer   :: cape

      ! New fields for tropopause
      real(kind=sreal), dimension(:,:), pointer   :: trop_p, trop_t
   end type preproc_prtm_t


   ! surface albedo and emissivity
   type preproc_surf_t
!     real(kind=sreal), dimension(:,:,:), pointer :: albedo
      real(kind=sreal), dimension(:,:,:), pointer :: emissivity
   end type preproc_surf_t


   type preproc_cld_t
      real(kind=sreal), dimension(:,:,:), pointer :: clear_bt
      real(kind=sreal), dimension(:,:,:), pointer :: cloud_bt
   end type preproc_cld_t


   type preproc_paths_t
      character(len=file_length) :: alb_file    ! Surface albedo/BRDF
      character(len=file_length) :: cf_file     ! Cloud flagging
      character(len=file_length) :: config_file ! Configuration parameters
      character(len=file_length) :: geo_file    ! Viewing angles and geolocation
      character(len=file_length) :: loc_file    ! Lat/lon location
      character(len=file_length) :: lsf_file    ! Land-sea flag
      character(len=file_length) :: lwrtm_file  ! Longwave RTTOV inputs
      character(len=file_length) :: msi_file    ! Radiances/brightness temps
      character(len=file_length) :: prtm_file   ! Atmospheric RTTOV inputs
      character(len=file_length) :: swrtm_file  ! Shortwave RTTOV inputs
   end type preproc_paths_t


   type setup_args_t
      character(len=path_length)     :: l1b_file ! Path to satellite swath
      character(len=path_length)     :: geo_file ! Path to geolocation data

      character(len=sensor_length)   :: sensor   ! Name of instrument
      character(len=platform_length) :: platform ! Name of satellite it is on
      ! Date as strings
      character(len=date_length)     :: cyear, cmonth, cday
      character(len=date_length)     :: cdoy, chour, cminute, csecond
      ! Date as numbers
      integer(kind=sint)             :: doy, year, month, day
      integer(kind=sint)             :: hour, minute, second
      ! Start/end of requested subset
      integer(kind=lint)             :: startx, endx, starty, endy
      ! Dimensions of the satellite swath
      integer(kind=lint)             :: n_across_track, n_along_track
      ! Lengths and offsets for the second section of nighttime data in
      ! an (A)ATSR orbit file
      integer(kind=lint)             :: n_along_track2
      integer(kind=lint)             :: along_track_offset, along_track_offset2
      integer(kind=sint)             :: day_night
   end type setup_args_t

contains

#include "allocate_preproc_structures.F90"
#include "deallocate_preproc_structures.F90"


subroutine linearly_combine_prtms(a, b, prtm1, prtm2, prtm)

   implicit none

   real,                 intent(in)  :: a
   real,                 intent(in)  :: b
   type(preproc_prtm_t), intent(in)  :: prtm1
   type(preproc_prtm_t), intent(in)  :: prtm2
   type(preproc_prtm_t), intent(out) :: prtm

   prtm%pressure      = a * prtm1%pressure      + b * prtm2%pressure
   prtm%temperature   = a * prtm1%temperature   + b * prtm2%temperature
   prtm%spec_hum      = a * prtm1%spec_hum      + b * prtm2%spec_hum
   prtm%ozone         = a * prtm1%ozone         + b * prtm2%ozone
   prtm%phi_lev       = a * prtm1%phi_lev       + b * prtm2%phi_lev
   prtm%phi_lay       = a * prtm1%phi_lay       + b * prtm2%phi_lay
   prtm%geopot        = a * prtm1%geopot        + b * prtm2%geopot
   prtm%lnsp          = a * prtm1%lnsp          + b * prtm2%lnsp
   prtm%u10           = a * prtm1%u10           + b * prtm2%u10
   prtm%v10           = a * prtm1%v10           + b * prtm2%v10
   prtm%land_sea_mask = a * prtm1%land_sea_mask + b * prtm2%land_sea_mask
   prtm%temp2         = a * prtm1%temp2         + b * prtm2%temp2
   prtm%skin_temp     = a * prtm1%skin_temp     + b * prtm2%skin_temp
   prtm%snow_albedo   = a * prtm1%snow_albedo   + b * prtm2%snow_albedo
   prtm%snow_depth    = a * prtm1%snow_depth    + b * prtm2%snow_depth
   prtm%sst           = a * prtm1%sst           + b * prtm2%sst
   prtm%sea_ice_cover = a * prtm1%sea_ice_cover + b * prtm2%sea_ice_cover
   prtm%totcolwv      = a * prtm1%totcolwv      + b * prtm2%totcolwv
#ifdef INCLUDE_SATWX
   prtm%cape          = a * prtm1%cape          + b * prtm2%cape
   prtm%trop_p        = a * prtm1%trop_p        + b * prtm2%trop_p
#endif

end subroutine linearly_combine_prtms

end module preproc_structures_m<|MERGE_RESOLUTION|>--- conflicted
+++ resolved
@@ -64,7 +64,7 @@
    type preproc_geo_t
       real(kind=sreal), dimension(:,:,:), pointer :: solza,solazi,satza,satazi,relazi
    end type preproc_geo_t
-   
+
    ! NWP filenames
    type preproc_nwp_fnames_t
 
@@ -74,7 +74,7 @@
       character(len=path_length) :: nwp_path_file(2)
       character(len=path_length) :: nwp_path_file2(2)
       character(len=path_length) :: nwp_path_file3(2)
-      
+
       character(len=path_length) :: q_f(2)       ! Specific humidity on model levels
       character(len=path_length) :: t_f(2)       ! Temperature on model levels
       character(len=path_length) :: o3_f(2)      ! Ozone on model levels
@@ -92,7 +92,7 @@
       character(len=path_length) :: skt_f(2)     ! Skin temperature
       character(len=path_length) :: sstk_f(2)    ! Sea surface temperature
       character(len=path_length) :: cape_f(2)    ! Convective available potential energy
-   
+
    end type preproc_nwp_fnames_t
 
 
@@ -109,11 +109,8 @@
       integer                    :: ecmwf_time_int_method
       integer, pointer           :: channel_ids(:)
       integer(kind=lint)         :: n_channels
-<<<<<<< HEAD
       integer                    :: slstr_alignment
-=======
       integer                    :: nwp_time_factor
->>>>>>> ff9e05a3
       real                       :: swansea_gamma
       logical                    :: use_camel_emis
       logical                    :: use_ecmwf_snow_and_ice
@@ -123,7 +120,7 @@
       logical                    :: use_predef_geo
       logical                    :: use_predef_lsm
       logical                    :: use_swansea_climatology
-      
+
       character(len=path_length) :: ext_lsm_path
       character(len=path_length) :: ext_geo_path
       character(len=path_length) :: occci_path
