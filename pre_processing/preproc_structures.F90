--- conflicted
+++ resolved
@@ -109,11 +109,8 @@
       integer                    :: ecmwf_time_int_method
       integer, pointer           :: channel_ids(:)
       integer(kind=lint)         :: n_channels
-<<<<<<< HEAD
       integer                    :: slstr_alignment
-=======
       logical                    :: calculate_slstr_alignment
->>>>>>> 58c9b358
       integer                    :: nwp_time_factor
       real                       :: swansea_gamma
       logical                    :: use_camel_emis
