!-------------------------------------------------------------------------------
! Name: read_imager.F90
!
! Purpose:
! A wrapper to call the routine appropriate for reading L1B and geolocation
! data for this sensor.
!
! Description and Algorithm details:
! 1) Call read_L1B routine.
! 2) Call read_geolocation routine.
!
! Arguments:
! Name                      Type   In/Out/Both Description
! ------------------------------------------------------------------------------
! sensor                    string in   Name of instrument
! platform                  string in   Name of satellite
! path_to_l1b_file          string in   Full path to level 1B data
! path_to_geo_file          string in   Full path to geolocation data
! path_to_aatsr_drift_table string in   Full path to the AATSR calibration file
! imager_geolocation        struct both Summary of pixel positions
! imager_angles             struct both Summary of sun/satellite viewing angles
! imager_flags              struct both Summary of land/sea/ice flags
! imager_time               struct both Summary of pixel observation time
! imager_measurements       struct both Satellite observations
! channel_info              struct in   Summary of channel information
! n_along_track             lint   in   Number of pixels available in the
!                                       direction of travel
! do_gsics                  logic  in   T: apply GSICS correction; F: don't
! global_atts               struct both Attribute information, needed for satpos
! verbose                   logic  in   T: print status information; F: don't
!
! History:
! 2011/12/12, MJ: produces draft code which opens and reads MODIS L1b file.
! 2012/01/24, MJ: includes code to read AVHRR L1b file.
! 2012/06/22, GT: Added code to read AATSR L1b file.
! 2012/08/28, ??: Set imager_flags%cflag = 1 for MODIS, AVHHR, and AATSR as we
!    don't have proper masks.
! 2012/09/04, GT: Corrected AATSR sensor name
! 2013/09/06, AP: tidying
! 2014/12/01, OS: removed call to read_avhrr_land_sea_mask, which was obsolete
!    as land/sea information is now read in SR read_USGS_file
! 2015/02/19, GM: Added SEVIRI support.
! 2015/08/08, CP: Added ATSR2 functionality
! 2016/04/08, SP: Added Himawari support.
! 2016/05/16, SP: Added Suomi-NPP support.
! 2016/06/28, SP: Added SLSTR-Sentinel3 support.
! 2016/07/24, AP: Put back call to read_avhrr_land_sea_mask for
!                 use_l1_land_mask
! 2017/04/26, SP: Support for loading geoinfo (lat/lon/vza/vaa) from an
!                 external file. Supported by AHI, not yet by SEVIRI (ExtWork)
! 2017/08/10, GT: Added a check on the existence of a geo_file before
!                 printing path
! 2018/06/03, SP: GSICS calibration is now supported for SEVIRI. The default
!                 setting is ON, meaning that GSICS coefficients will be used
!                 instead of IMPF (as previous). The new driver file option
!                 USE_GSICS enables this to be disabled.
! 2018/06/08, SP: New global attribute to store satellite position information
! 2019/08/14, SP: Add Fengyun-4A support.
<<<<<<< HEAD
! 2021/03/09, AP: Add radiance bias corrections.
=======
>>>>>>> 4c0b9dd9
!
! Bugs:
! None known.
!-------------------------------------------------------------------------------

module read_imager_m

implicit none

contains

subroutine read_imager(granule, opts, path_to_aatsr_drift_table, &
     imager_geolocation, imager_angles, imager_flags, imager_time, &
     imager_measurements, channel_info, global_atts, verbose)

   use channel_structures_m
   use global_attributes_m
   use imager_structures_m
   use preproc_constants_m
   use preproc_structures_m, only: preproc_opts_t, setup_args_t
   use read_aatsr_m
   use read_abi_m
   use read_agri_m
   use read_avhrr_m
   use read_himawari_m
   use read_modis_m
   use read_python_m
   use read_seviri_m
   use read_slstr_m
   use read_viirs_iband_m
   use read_viirs_mband_m

   implicit none

   type(setup_args_t),          intent(in)    :: granule
   type(preproc_opts_t),        intent(in)    :: opts
   character(len=*),            intent(in)    :: path_to_aatsr_drift_table
   type(imager_geolocation_t),  intent(inout) :: imager_geolocation
   type(imager_angles_t),       intent(inout) :: imager_angles
   type(imager_flags_t),        intent(inout) :: imager_flags
   type(imager_time_t),         intent(inout) :: imager_time
   type(imager_measurements_t), intent(inout) :: imager_measurements
   type(channel_info_t),        intent(in)    :: channel_info
   type(global_attributes_t),   intent(inout) :: global_atts
   logical,                     intent(in)    :: verbose

   character(len=file_length), allocatable    :: abi_filenames(:)

   integer :: i, j, k
   real    :: meas_unc, fm_unc

   if (verbose) write(*,*) '<<<<<<<<<<<<<<< Entering read_imager()'

   if (verbose) write(*,*) 'sensor: ',           trim(granule%sensor)
   if (verbose) write(*,*) 'platform: ',         trim(granule%platform)
   if (verbose) write(*,*) 'path_to_l1b_file: ', trim(granule%l1b_file)
   if (verbose) write(*,*) 'path_to_geo_file: ', trim(granule%geo_file)
   ! Not all instruments provide a geo file, and if a string is nothing by
   ! blank characters, then trim doesn't work
   if ((verbose) .and. (len_trim(opts%ext_geo_path) .ne. path_length)) &
        write(*,*) 'geo_file_path:    ', trim(opts%ext_geo_path)

   ! Set satellite position metadata to blank by default
   ! Currently this is only used by geosats for parallax correction (postproc)
   global_atts%Satpos_Metadata = ""

   !branches for the sensors
   select case (trim(granule%sensor_rdr))
   case('AATSR', 'ATSR2')
      if (verbose) write(*,*) 'path_to_aatsr_drift_table: ', &
                              trim(path_to_aatsr_drift_table)

      ! Read the L1B data, according to the dimensions and offsets specified in
      ! imager_geolocation

      call read_aatsr_l1b(granule%l1b_file, path_to_aatsr_drift_table, &
           imager_geolocation, imager_measurements, imager_angles, &
           imager_flags, imager_time, channel_info, granule%sensor, verbose)

   case('ABI')
      ! Assemble the filenames required for ABI data
      allocate(abi_filenames(channel_info%nchannels_total))
      call get_abi_path(granule%l1b_file, granule%platform, abi_filenames, &
           channel_info%nchannels_total, channel_info%channel_ids_instr)

      ! Read the L1B data, according to the dimensions and offsets specified in
      ! imager_geolocation
      call read_abi_bin(abi_filenames, imager_geolocation, &
           imager_measurements, imager_angles, imager_time, channel_info, &
           opts%use_predef_geo, opts%ext_geo_path, global_atts, verbose)

      !in absence of proper mask set everything to "1" for cloud mask
      imager_flags%cflag = 1

      deallocate(abi_filenames)

   case('AGRI')
      ! Read the L1B data, according to the dimensions and offsets specified in
      ! imager_geolocation
      call read_agri_data(granule%l1b_file, imager_geolocation, &
           imager_measurements, imager_angles, imager_time, channel_info, &
           global_atts, verbose)
      !in absence of proper mask set everything to "1" for cloud mask
      imager_flags%cflag = 1

   case('AHI')
      ! Read the L1B data, according to the dimensions and offsets specified in
      ! imager_geolocation
      call read_himawari_bin(granule%l1b_file, imager_geolocation, &
           imager_measurements, imager_angles, imager_time, channel_info, &
           opts%use_predef_geo, opts%ext_geo_path, global_atts, verbose)

      !in absence of proper mask set everything to "1" for cloud mask
      imager_flags%cflag = 1

   case('AVHRR')
      !  Read the angles and lat/lon info of the orbit
      call read_avhrr_time_lat_lon_angles(granule%geo_file, imager_geolocation, &
           imager_angles, imager_time, granule%n_along_track, verbose)

      if (opts%use_l1_land_mask) &
           call read_avhrr_land_sea_mask(granule%geo_file, imager_geolocation, &
                imager_flags)

      ! Read the (subset) of the orbit etc. SW:reflectances, LW:brightness temp
      call read_avhrr_l1b_radiances(granule%sensor, granule%platform, granule%l1b_file, &
           imager_geolocation, imager_measurements, channel_info, verbose)

      ! In absence of proper mask set everything to "1" for cloud mask
      imager_flags%cflag = 1

   case('MODIS')
      call read_modis_time_lat_lon_angles(granule%geo_file, imager_geolocation, &
           imager_angles, imager_flags, imager_time, granule%n_along_track, verbose)

      ! Read MODIS L1b data. SW:reflectances, LW:brightness temperatures
      call read_modis_l1b_radiances(granule%sensor, granule%platform, granule%l1b_file, &
           imager_geolocation, imager_measurements, channel_info, verbose)

      ! In absence of proper mask set everything to "1" for cloud mask
      imager_flags%cflag = 1

     case('PYTHON')
        ! Read the L1B data, according to the dimensions and offsets specified in
        ! imager_geolocation
        call read_python(granule%l1b_file, imager_geolocation, &
                         imager_measurements, imager_angles, imager_time, channel_info, &
                         global_atts, verbose)

     case('SEVIRI')
        ! Read the L1B data, according to the dimensions and offsets specified in
        ! imager_geolocation
        call read_seviri_l1_5(granule%l1b_file, &
             imager_geolocation, imager_measurements, imager_angles, &
             imager_time, channel_info, opts%do_gsics, opts%do_nasa, global_atts, verbose)
  
        ! Temporary function for use until seviri_util predef geo is fixed. INEFFICIENT.
        if (opts%use_predef_geo) call SEV_Retrieve_Predef_Geo(imager_geolocation, &
             imager_angles, opts%ext_geo_path, verbose)
  
        ! In absence of proper mask set everything to "1" for cloud mask
        imager_flags%cflag = 1

   case('SLSTR')
      ! Read the L1B data, according to the dimensions and offsets specified in
      ! imager_geolocation
      call read_slstr(granule%l1b_file, &
           imager_geolocation, imager_measurements, imager_angles, imager_time, &
           imager_flags, channel_info, opts%calculate_slstr_alignment, verbose)

      ! In absence of proper mask set everything to "1" for cloud mask
      imager_flags%cflag = 1

   case('VIIRSI')
      ! Read the L1B data, according to the dimensions and offsets specified in
      ! imager_geolocation
      call read_viirs_iband(granule%l1b_file, granule%geo_file, &
           imager_geolocation, imager_measurements, imager_angles, &
           imager_time, channel_info, verbose)

      ! In absence of proper mask set everything to "1" for cloud mask
      imager_flags%cflag = 1

   case('VIIRSM')
      ! Read the L1B data, according to the dimensions and offsets specified in
      ! imager_geolocation
      call read_viirs_mband(granule%l1b_file, granule%geo_file, &
           imager_geolocation, imager_measurements, imager_angles, &
           imager_time, channel_info, verbose)

      ! In absence of proper mask set everything to "1" for cloud mask
      imager_flags%cflag = 1

   case default
      write(*,*) 'ERROR: read_imager(): Invalid sensor: ', trim(adjustl(granule%sensor_rdr))
      stop error_stop_code
   end select

   ! Bias correction (these are defined in the appropriate setup.F90 routine)
   do k = 1, channel_info%nchannels_total
      imager_measurements%data(:,:,k) = channel_info%channel_absolute_bias(k) + &
           channel_info%channel_relative_bias(k) * &
           imager_measurements%data(:,:,k)
   end do

   ! Estimate measurement uncertainty
   ! NOTE: Doing this here as instruments will eventually provide L1 uncs
   do k = 1, channel_info%nchannels_total
      do j = 1, imager_geolocation%ny
         do i = imager_geolocation%startx, imager_geolocation%endx
            ! Measurement uncertainty is a constant fraction
            meas_unc = imager_measurements%data(i,j,k) * &
                 channel_info%channel_fractional_uncertainty(k)

            ! There is a digitization limit on that uncertainty
            if (meas_unc < channel_info%channel_minimum_uncertainty(k)) &
                 meas_unc = channel_info%channel_minimum_uncertainty(k)

            ! Forward model is a function of surface (see A Sayer's thesis)
            if (imager_flags%lsflag(i,j) .eq. 1) then
               fm_unc = imager_measurements%data(i,j,k) * &
                    channel_info%channel_fm_lnd_uncertainty(k)
            else
               fm_unc = imager_measurements%data(i,j,k) * &
                    channel_info%channel_fm_sea_uncertainty(k)
            end if

            ! Combine uncertainties in quadrature
            imager_measurements%uncertainty(i,j,k) = &
                 sqrt(meas_unc*meas_unc + fm_unc*fm_unc)
         end do
      end do
   end do

   ! Some sensors define azimuth on [0, 360] while we want [-180, 180]
   where (imager_angles%solazi .gt. 180.)
      imager_angles%solazi = imager_angles%solazi - 360.
   end where

   where (imager_angles%satazi .gt. 180.)
      imager_angles%satazi = imager_angles%satazi - 360.
   end where

   if (verbose) write(*,*) '>>>>>>>>>>>>>>> Leaving read_imager()'

end subroutine read_imager

end module read_imager_m<|MERGE_RESOLUTION|>--- conflicted
+++ resolved
@@ -56,10 +56,6 @@
 !                 USE_GSICS enables this to be disabled.
 ! 2018/06/08, SP: New global attribute to store satellite position information
 ! 2019/08/14, SP: Add Fengyun-4A support.
-<<<<<<< HEAD
-! 2021/03/09, AP: Add radiance bias corrections.
-=======
->>>>>>> 4c0b9dd9
 !
 ! Bugs:
 ! None known.
