!-------------------------------------------------------------------------------
! Name: rttov_driver.F90
!
! Purpose:
! Initialise and run RTTOV on the profiles contained in preproc_prtm and output
! the results into three NetCDF files (LWRTM, SWRTM, PRTM).
!
! Description and Algorithm details:
! 1)  Select the appropriate coefficient file for the sensor.
! 2)  Initialise options structure.
! 3)  Write out details of long and shortwave channels.
! 4)  Build the profiles structure from preproc_prtm. This currently neglects
!     surfacetype and the details required for the addsolar option.
! 5)  Write the profiles structure to the PRTM output file.
! 6)  Loop of long and shortwave.
! 7)     Set up coefficients.
! 8)     Allocate channel and emissivity arrays.
! 9)     Read RTTOV emissivity atlas. (Consider inputting emissivity.)
! 10)    Allocate radiance and transmission structures.
! 11)    Perform RTTOV direct calculation
! 12)    Reformat RTTOV output into a multidimensional array and perform
!        calculations to determine required above/below cloud fields.
!        If shortwave, apply airmass correction.
! 13)    Write results to appropriate output file.
! 14)    Deallocate arrays and structures.
!
! Arguments:
! Name           Type   In/Out/Both Description
! ------------------------------------------------------------------------------
! coef_path      string in   Folder containing RTTOV coefficient files
! emiss_path     string in   Folder containing MODIS monthly average emissivity
! granule        struct in   Parameters of the swath file
! preproc_dims   struct in   Summary of preprocessing grid definitions
! preproc_geoloc struct in   Summary of preprocessing lat/lon
! preproc_geo    struct in   Summary of preprocessing geometry
! preproc_prtm   struct both Summary of profiles
! preproc_surf   struct in   Summary of surface fields
! preproc_cld    struct both Summary of cloud fields
! netcdf_info    struct both Summary of NCDF file properties.
! channel_info   struct in   Structure summarising the channels to be processed
! pre_opts       struct in   Processing options
! verbose        logic  in   T: print status information; F: don't
!
! History:
! 2012/03/27, MJ: provides initial implementation based on the
!    example program example_fw of  Annex X of the RTTOV V10.2 user guide V1.3.
! 2012/05/23, MJ: fixes bug with AVHRR setup.
! 2012/06/20, CP: removed emissivity, implemented new calls to
!    call_rtm_ir and call_rtm_solar
! 2012/07/29, CP: improved readability added in algorithm description, added in
!    month variable required for emissivity
! 2012/08/02, MJ: implements writing of RTTOV output to netcdf file.
! 2012/08/06, CP: added in solazi angle
! 2012/08/10, CP: modified how RTTOV_direct is called
! 2012/08/24, MJ: rearranged filtering and calling of rtm
! 2012/08/24, MJ: implemented writing of fill values in RTTOV output if not a
!    good preproc pixel
! 2012/08/28, MJ: initialized emissivity_out properly
! 2012/08/28, CP: general tidy up of code formatting.
!    fixed bug where prtm lat and longitude were switched around.
! 2012/08/29, CP: fix bug that gave unrealistic values of profile longitudes
!    readded lw and sw to filter_array, commented out printouts
!    used profile error status to skip RTTOV calculations if appropriate
! 2012/08/31, CP: changed position of emissivity calculation to speed up code
! 2012/09/13, CP: changed AATSR coefficient file naming
! 2012/09/13, CP: changed criteria for processing of coefficients and tidied up
!    file
! 2012/10/04, CP: fixed bug and wrote skin temp and surface pressure to output
!    prtm file
! 2012/10/24, CP: added extra level to profile in define_preproc_grid so had to
!    change code to read surface info into profile
! 2012/11/14, CP: converted output to levels from layers
! 2012/11/14, CP: read in surface pressure from badc netcdf files for AATSR
!    instrument cleaned up code
! 2012/11/14, CP: atsr ir coefficients are in reverse order a temporary code
!    fudge has been introduced to read the coefficient files correctly
! 2013/03/08, GT: Changed the (dummy) values of surface/2m Q, O3, as well as
!    CTP to profiles(1)%nlayers profile value as profiles(1)%nlevels is past the
!    end program the arrays. Added check on pressure profile against the RTTOV
!    "pmax" parameter to prevent RTTOV throwing an error. Pressures greater than
!    pmax are set to pmax in the RTTOV profile structure.
! 2013/03/14, CP: added in land sea mask
! 2013/03/19, GT: Tidied up some debugging write statements
! 2013/07/25, MJ: tidies up some preprocessor statements
! 2013/10/14, CP: bug fix changed number of lay/level in rttov_alloc_rad and in
!    the assignment of profiles and preproc_lwrtm%plevels to
!    preproc_lwrtm%players
! 2013/10/29, CP: removed redundant variables nlevs and nlayers
! 2013/10/31, MJ: added another bugfix for levels/layers
! 2013/11/08, GM: added missing call to rttov_alloc_auxrad() in deallocate mode
! 2013/12/11, GM: Significant code clean up.
! 2014/01/15, GM: Removed some unnecessary RTTOV error handling calls.
! 2014/02/04, MJ: implements if to set verbosity of RTTOV based on "verbose"
!    variable
! 2014/02/10, AP: variable renaming
! 2014/06/13, GM: Mass-path removal from solar wavelength RTTOV calculated
!    transmittances should should not include the solar beam path as the RTTOV
!    calculated transmittances are only from a particular level to TOA in the
!    satellite viewing path. As such, the sza input to effective_2way_za() has
!    been set to zero.
! 2014/07/01, AP: More variable renaming. Altered treatment of surface pressure.
! 2014/08/01, AP: Remove unused counter fields.
! 2014/09/02, GM: start_Xd, counter_Xd, and stride_Xd from the netcdf_info
!    structure to be local variables here. There was no reason for them to be in
!    that structure.
! 2014/09/02, GM: Use the nc_write_array interface from the orac_ncdf module
!    in the common library.
! 2014/09/10, AP: Upgrade to RTTOV11.2, involving complete overhaul of code.
!    Angles removed from output files and output fields now use two dimensions
!    for the spatial dimension (previously one). Turned off solar component.
!    Solar transmission now relative to TOA rather than top level.
! 2014/09/28, GM: Fixed a significant performance regression by rearranging the
!    rtm variable dimensions.
! 2014/10/23, OS: set do_checkinput config variable to .false.; this avoids
!    extrapolation to negative profile values, causing a fatal RTTOV error
! 2015/01/15, AP: Eliminate channel_ids_abs.
! 2015/01/30, AP: Eliminate skint, sp, and lsf field for PRTM.
! 2015/02/19, GM: Added SEVIRI support.
! 2015/04/30, MSt: Added correct setting of coef_file name for NOAAs before
!    NOAA-10
! 2015/07/02, GM: Added code to remove the Rayleigh component from the RTTOV 11
!    computed transmittances.
! 2015/07/23, GM: Added specific humidity and ozone profile output.
! 2015/08/08, CP: Added ATSR2 functionality
! 2015/09/04, GM: Fix support for SEVIRI on MSG1, MSG3 and MSG4.
! 2015/10/19, GM: Add the option to use the MODIS emissivity product instead of
!    the RTTOV emissivity atlas.
! 2016/01/27, SP: Added support for RTTOV v11.3 via the NEW_RTTOV definition
! 2016/03/31, GM: Changes to support processing only SW or only LW channels.
! 2016/04/09, SP: Added multiple views
! 2016/04/11, SP: Added Himawari processing capability.
! 2016/05/19, SP: Added VIIRS/Suomi-NPP processing capability.
! 2016/05/27, SP: Updates to enable RTTOV to work correctly with multi-views
! 2016/07/05, SP: Added SLSTR/Sentinel-3 processing capability.
! 2017/02/10, GT: Added a check for the existence of valid ozone profile data.
! 2017/02/25, SP: Update to RTTOV v12.1 (ExtWork)
! 2017/03/24, SP: Tidying, improved method for finding snow fraction (ExtWork)
! 2017/03/29, SP: Switch to parallel RTTOV for performance improvement
! 2017/04/12, SP: Allow switch to parallel RTTOV only if OPENMP is enabled.
! 2017/06/21, OS: string name adaptations for METOPA/B
! 2017/11/15, SP: Add feature to give access to sensor azimuth angle
! 2017/12/12, GT: Changed Sentinel-3 platform name to Sentinel3a
! 2018/04/29, SP: Add cloud emissivity support for ECMWF profiles (ExtWork)
! 2018/08/30, SP: Allow variable CO2 in RTTOV, linear scaling from 2006 value
! 2019/08/14, SP: Add Fengyun4A support.
! 2019/08/15, SP: Add check for good pixels, meaning we don't run RTTOV on
!                 those we don't care about. This gives a big speedup to
!                 processing instruments that cross the dateline.
!
! Bugs:
! - BRDF not yet implemented here, so RTTOV internal calculation used.
! - Possible issue with conversion from layers to levels.
!-------------------------------------------------------------------------------

module rttov_driver_m

implicit none

contains

subroutine rttov_driver(coef_path, emiss_path, granule, preproc_dims, &
     preproc_geoloc, preproc_geo, preproc_prtm, preproc_surf, preproc_cld, &
     netcdf_info, channel_info, pre_opts, verbose)

   use channel_structures_m
   use netcdf_output_m
   use orac_ncdf_m
   use preproc_constants_m
   use preproc_structures_m
   use remove_rayleigh_m

   ! rttov_const contains useful RTTOV constants
   use rttov_const, only: &
        errorstatus_success, errorstatus_fatal, &
        zenmax, zenmaxv9

   ! rttov_types contains definitions of all RTTOV data types
   use rttov_types, only:  &
       rttov_options,      &
       rttov_coefs,        &
       rttov_chanprof,     &
       rttov_profile,      &
       rttov_emissivity,   &
       rttov_reflectance,  &
       rttov_transmission, &
       rttov_radiance,     &
       rttov_radiance2,    &
       rttov_traj

   use mod_rttov_emis_atlas, only : &
        rttov_emis_atlas_data, &
        atlas_type_ir, atlas_type_mw

   ! jpim, jprb and jplm are the RTTOV integer, real and logical KINDs
   use parkind1, only: jpim, jprb, jplm

   implicit none

#include "rttov_alloc_prof.interface"
#include "rttov_read_coefs.interface"
#include "rttov_setup_emis_atlas.interface"
#include "rttov_get_emis.interface"
#include "rttov_alloc_rad.interface"
#include "rttov_alloc_transmission.interface"
#include "rttov_alloc_traj.interface"
#ifdef INCLUDE_RTTOV_OPENMP
#include "rttov_parallel_direct.interface"
#else
#include "rttov_direct.interface"
#endif
#include "rttov_deallocate_emis_atlas.interface"
#include "rttov_dealloc_coefs.interface"

   ! Arguments
   character(len=*),           intent(in)    :: coef_path
   character(len=*),           intent(in)    :: emiss_path
   type(setup_args_t),         intent(in)    :: granule
   type(preproc_dims_t),       intent(in)    :: preproc_dims
   type(preproc_geoloc_t),     intent(in)    :: preproc_geoloc
   type(preproc_geo_t),        intent(in)    :: preproc_geo
   type(preproc_prtm_t),       intent(inout) :: preproc_prtm
   type(preproc_surf_t),       intent(in)    :: preproc_surf
   type(preproc_cld_t),        intent(inout) :: preproc_cld
   type(netcdf_output_info_t), intent(inout) :: netcdf_info
   type(channel_info_t),       intent(in)    :: channel_info
   type(preproc_opts_t),       intent(in)    :: pre_opts
   logical,                    intent(in)    :: verbose

   ! RTTOV in/outputs
   type(rttov_options)                  :: opts
   type(rttov_coefs)                    :: coefs
   type(rttov_emis_atlas_data)          :: emis_atlas
   type(rttov_chanprof),    allocatable :: chanprof(:)
   type(rttov_profile),     allocatable :: profiles(:)
   logical(kind=jplm),      allocatable :: calcemis(:)
   type(rttov_emissivity),  allocatable :: emissivity(:)
   real(kind=jprb),         allocatable :: emis_data(:)
   type(rttov_transmission)             :: transmission
   type(rttov_radiance)                 :: radiance
   type(rttov_radiance2)                :: radiance2
   type(rttov_traj)                     :: traj

   ! RTTOV variables
   integer(kind=jpim)                   :: stat
   integer(kind=jpim)                   :: nprof, nevals, imonth
   integer(kind=jpim)                   :: nlevels, nlayers
   integer(kind=jpim),      allocatable :: input_chan(:)
   logical                              :: write_rttov

   ! Loop variables
   integer(kind=lint)                   :: i, j
   integer(kind=lint)                   :: i_, j_
   integer(kind=lint)                   :: i_coef
   integer(kind=lint)                   :: count, nchan
   integer(kind=lint)                   :: idim, jdim

   ! Coefficient file selection
   character(len=file_length)           :: coef_file_vis, coef_file_ir
   character(len=path_length)           :: coef_full_path

   ! Scratch variables
   integer(kind=lint),      allocatable :: dummy_lint_1dveca(:)
   integer(kind=lint),      allocatable :: dummy_lint_1dvecb(:)
   real(kind=sreal),        allocatable :: dummy_sreal_1dveca(:)

   ! Useful aliases
   integer,                 parameter   :: ALLOC=1, DEALLOC=0

   ! View variables
   integer(kind=sint)                   :: cview
   integer,                 allocatable :: chan_pos(:)

   ! CO2 calculation variables
   real(kind=sreal)                     :: co2_val
   real(kind=sreal)                     :: yrfrac

   if (verbose) write(*,*) '<<<<<<<<<<<<<<< Entering rttov_driver()'

   if (verbose) write(*,*) 'coef_path: ', trim(coef_path)
   if (verbose) write(*,*) 'emiss_path: ', trim(emiss_path)
   if (verbose) write(*,*) 'sensor: ', trim(granule%sensor)
   if (verbose) write(*,*) 'platform: ', trim(granule%platform)
   if (verbose) write(*,*) 'Date: ', granule%year, granule%month, granule%day

   ! Determine coefficient filename (Vis/IR distinction made later)
   select case (trim(granule%sensor))
   case('ATSR2')
      coef_file_vis = 'rtcoef_ers_2_atsr_o3co2.dat'
      coef_file_ir = 'rtcoef_ers_2_atsr_o3co2_ironly.dat'
   case('AATSR')
      coef_file_vis = 'rtcoef_envisat_1_atsr-shifted_o3co2.dat'
      coef_file_ir = 'rtcoef_envisat_1_atsr-shifted_o3co2_ironly.dat'
   case('ABI')
<<<<<<< HEAD
      if (trim(platform) == 'GOES-16') then
          coef_file_vis = 'rtcoef_goes_16_abi_o3co2.dat'
          coef_file_ir = 'rtcoef_goes_16_abi_o3co2_ironly.dat'
      else if (trim(platform) == 'GOES-17') then
          coef_file_vis = 'rtcoef_goes_17_abi_o3co2.dat'
          coef_file_ir = 'rtcoef_goes_17_abi_o3co2_ironly.dat'
=======
      if (trim(granule%platform) == 'GOES-16') then
         coef_file = 'rtcoef_goes_16_abi.dat'
      else if (trim(granule%platform) == 'GOES-17') then
         coef_file = 'rtcoef_goes_17_abi.dat'
>>>>>>> 5816f80e
      else
         write(*,*) 'ERROR: rttov_driver(): Invalid GOES platform: ', &
                    trim(granule%platform)
         stop error_stop_code
      end if
   case('AGRI')
<<<<<<< HEAD
      if (trim(platform) == 'FY-4A') then
         coef_file_vis = 'rtcoef_fy4_1_agri_o3co2.dat'
         coef_file_ir = 'rtcoef_fy4_2_agri_o3co2_ironly.dat'
      else if (trim(platform) == 'FY-4B') then
         coef_file_vis = 'rtcoef_fy4_2_agri_o3co2.dat'
         coef_file_ir = 'rtcoef_fy4_2_agri_o3co2_ironly.dat'
=======
      if (trim(granule%platform) == 'FY-4A') then
         coef_file = 'rtcoef_fy4_1_agri.dat'
      else if (trim(granule%platform) == 'FY-4B') then
         coef_file = 'rtcoef_fy4_2_agri.dat'
>>>>>>> 5816f80e
      else
         write(*,*) 'ERROR: rttov_driver(): Invalid Fengyun-4 platform: ', &
                    trim(granule%platform)
         stop error_stop_code
      end if
   case('AHI')
<<<<<<< HEAD
      if (trim(platform) == 'Himawari-8') then
        coef_file_vis = 'rtcoef_himawari_8_ahi_o3co2.dat'
        coef_file_ir = 'rtcoef_himawari_8_ahi_o3co2_ironly.dat'
      else if (trim(platform) == 'Himawari-9') then
        coef_file_vis = 'rtcoef_himawari_9_ahi_o3co2.dat'
        coef_file_ir = 'rtcoef_himawari_9_ahi_o3co2_ironly.dat'
=======
      if (trim(granule%platform) == 'Himawari-8') then
         coef_file = 'rtcoef_himawari_8_ahi.dat'
      else if (trim(granule%platform) == 'Himawari-9') then
         coef_file = 'rtcoef_himawari_9_ahi.dat'
>>>>>>> 5816f80e
      else
         write(*,*) 'ERROR: rttov_driver(): Invalid HIMAWARI platform: ', &
                    trim(granule%platform)
         stop error_stop_code
      end if
   case('AVHRR')
<<<<<<< HEAD
      if (index(platform, 'noaa') >= 1) then
         if(platform(5:5) == '1') then
            coef_file_vis = 'rtcoef_noaa_'//platform(5:6)//'_avhrr_o3co2.dat'
            coef_file_ir = 'rtcoef_noaa_'//platform(5:6)//'_avhrr_o3co2_ironly.dat'
          else
            coef_file_vis = 'rtcoef_noaa_'//platform(5:5)//'_avhrr_o3co2.dat'
            coef_file_ir = 'rtcoef_noaa_'//platform(5:5)//'_avhrr_o3co2_ironly.dat'
          end if
       else if (index(platform, 'metop') >= 1) then
          if (platform(6:6) == "a") then
             coef_file_vis = 'rtcoef_metop_2_avhrr_o3co2.dat'
             coef_file_ir = 'rtcoef_metop_2_avhrr_o3co2_ironly.dat'
          else if (platform(6:6) == "b") then
             coef_file_vis = 'rtcoef_metop_1_avhrr_o3co2.dat'
             coef_file_ir = 'rtcoef_metop_1_avhrr_o3co2_ironly.dat'
=======
      if (index(granule%platform, 'noaa') >= 1) then
         if(granule%platform(5:5) == '1') then
            coef_file = 'rtcoef_noaa_'//granule%platform(5:6)//'_avhrr.dat'
          else
            coef_file = 'rtcoef_noaa_'//granule%platform(5:5)//'_avhrr.dat'
          end if
       else if (index(granule%platform, 'metop') >= 1) then
          if (granule%platform(6:6) == "a") then
             coef_file = 'rtcoef_metop_2_avhrr.dat'
          else if (granule%platform(6:6) == "b") then
             coef_file = 'rtcoef_metop_1_avhrr.dat'
>>>>>>> 5816f80e
          else
             write(*,*) 'ERROR: rttov_driver(): Invalid Metop platform: ', &
                  trim(granule%platform)
             stop error_stop_code
          end if
      else
         write(*,*) 'ERROR: rttov_driver(): Invalid AVHRR platform: ', &
                    trim(granule%platform)
         stop error_stop_code
      end if
   case('MODIS')
<<<<<<< HEAD
      if (trim(platform) == 'TERRA') then
         coef_file_vis = 'rtcoef_eos_1_modis-shifted_o3co2.dat'
         coef_file_ir = 'rtcoef_eos_1_modis-shifted_o3co2_ironly.dat'
      else if (trim(platform) == 'AQUA') then
         coef_file_vis = 'rtcoef_eos_2_modis-shifted_o3co2.dat'
         coef_file_ir = 'rtcoef_eos_2_modis-shifted_o3co2_ironly.dat'
=======
      if (trim(granule%platform) == 'TERRA') then
         coef_file = 'rtcoef_eos_1_modis.dat'
      else if (trim(granule%platform) == 'AQUA') then
         coef_file = 'rtcoef_eos_2_modis.dat'
>>>>>>> 5816f80e
      else
         write(*,*) 'ERROR: rttov_driver(): Invalid MODIS platform: ', &
                    trim(granule%platform)
         stop error_stop_code
      end if
   case('SEVIRI')
<<<<<<< HEAD
      if (trim(platform) == 'MSG1') then
         coef_file_vis = 'rtcoef_msg_1_seviri_o3co2.dat'
         coef_file_ir = 'rtcoef_msg_1_seviri_o3co2_ironly.dat'
      else if (trim(platform) == 'MSG2') then
         coef_file_vis = 'rtcoef_msg_2_seviri_o3co2.dat'
         coef_file_ir = 'rtcoef_msg_2_seviri_o3co2_ironly.dat'
      else if (trim(platform) == 'MSG3') then
         coef_file_vis = 'rtcoef_msg_3_seviri_o3co2.dat'
         coef_file_ir = 'rtcoef_msg_3_seviri_o3co2_ironly.dat'
      else if (trim(platform) == 'MSG4') then
         coef_file_vis = 'rtcoef_msg_4_seviri_o3co2.dat'
         coef_file_ir = 'rtcoef_msg_4_seviri_o3co2_ironly.dat'
=======
      if (trim(granule%platform) == 'MSG1') then
         coef_file = 'rtcoef_msg_1_seviri.dat'
      else if (trim(granule%platform) == 'MSG2') then
         coef_file = 'rtcoef_msg_2_seviri.dat'
      else if (trim(granule%platform) == 'MSG3') then
         coef_file = 'rtcoef_msg_3_seviri.dat'
      else if (trim(granule%platform) == 'MSG4') then
         coef_file = 'rtcoef_msg_4_seviri.dat'
>>>>>>> 5816f80e
      else
         write(*,*) 'ERROR: rttov_driver(): Invalid SEVIRI platform: ', &
                    trim(granule%platform)
         stop error_stop_code
      end if
   case('SLSTR')
<<<<<<< HEAD
      if (trim(platform) == 'Sentinel3a') then
         coef_file_vis = 'rtcoef_sentinel3_1_slstr_o3co2.dat'
         coef_file_ir = 'rtcoef_sentinel3_1_slstr_o3co2_ironly.dat'
      else if (trim(platform) == 'Sentinel3b') then
         coef_file_vis = 'rtcoef_sentinel3_2_slstr_o3co2.dat'
         coef_file_ir = 'rtcoef_sentinel3_2_slstr_o3co2_ironly.dat'
=======
      if (trim(granule%platform) == 'Sentinel3a') then
         coef_file = 'rtcoef_sentinel3_1_slstr.dat'
      else if (trim(granule%platform) == 'Sentinel3b') then
         coef_file = 'rtcoef_sentinel3_2_slstr.dat'
>>>>>>> 5816f80e
      else
         write(*,*) 'ERROR: rttov_driver(): Invalid SLSTR platform: ', &
                    trim(granule%platform)
         stop error_stop_code
      end if
   case('VIIRSI')
<<<<<<< HEAD
      if (trim(platform) == 'SuomiNPP') then
         coef_file_vis = 'rtcoef_jpss_0_viirs_o3co2.dat'
         coef_file_ir = 'rtcoef_jpss_0_viirs_o3co2_ironly.dat'
      else if (trim(platform) == 'NOAA20') then
         coef_file_vis = 'rtcoef_noaa_20_viirs_o3co2.dat'
         coef_file_ir = 'rtcoef_noaa_20_viirs_o3co2_ironly.dat'
=======
      if (trim(granule%platform) == 'SuomiNPP') then
         coef_file = 'rtcoef_jpss_0_viirs.dat'
      else if (trim(granule%platform) == 'NOAA20') then
         coef_file = 'rtcoef_noaa_20_viirs.dat'
>>>>>>> 5816f80e
      else
         write(*,*) 'ERROR: rttov_driver(): Invalid VIIRS platform: ', &
                    trim(granule%platform)
         stop error_stop_code
      end if
   case('VIIRSM')
<<<<<<< HEAD
      if (trim(platform) == 'SuomiNPP') then
         coef_file_vis = 'rtcoef_jpss_0_viirs_o3co2.dat'
         coef_file_ir = 'rtcoef_jpss_0_viirs_o3co2_ironly.dat'
      else if (trim(platform) == 'NOAA20') then
         coef_file_vis = 'rtcoef_noaa_20_viirs_o3co2.dat'
         coef_file_ir = 'rtcoef_noaa_20_viirs_o3co2_ironly.dat'
=======
      if (trim(granule%platform) == 'SuomiNPP') then
         coef_file = 'rtcoef_jpss_0_viirs.dat'
      else if (trim(granule%platform) == 'NOAA20') then
         coef_file = 'rtcoef_noaa_20_viirs.dat'
>>>>>>> 5816f80e
      else
         write(*,*) 'ERROR: rttov_driver(): Invalid VIIRS platform: ', &
                    trim(granule%platform)
         stop error_stop_code
      end if
   case default
      write(*,*) 'ERROR: rttov_driver(): Invalid sensor: ', trim(granule%sensor)
      stop error_stop_code
   end select

   if (verbose) write(*,*) 'RTTOV VIS coef file: ', trim(coef_file_vis)
   if (verbose) write(*,*) 'RTTOV IR coef file: ', trim(coef_file_ir)

   ! Initialise options structure (leaving default settings be)
   opts % interpolation % addinterp = .true. ! Interpolate input profile
   ! Removed as occassionally returns negative ozone at 0.005 hPa
   ! opts % interpolation % reg_limit_extrap = .true. ! Extrapolate to 0.5 Pa
   opts % config % do_checkinput = .false. ! necessary due to negative
   ! extrapolated values; from RTTOV 11 homepage: turns off RTTOV's internal
   ! checking for unphysical profile values and values outside the
   ! regression limits (NB by doing this the extrapolated values outside
   ! the regression limits will be reset to the limits: it will not result
   ! in unphysical extrapolated profile values being used)
   opts % rt_all % use_q2m   = .false. ! Do not use surface humidity
   opts % rt_all % addrefrac = .true.  ! Include refraction in path calc
   opts % rt_ir % addsolar   = .true.  ! Do not include reflected solar
<<<<<<< HEAD
   opts % rt_all % ozone_data = .true.  ! Include ozone profile
   if (do_co2) then
      opts % rt_all % co2_data   = .true.  ! Include CO2 profile
=======
   opts % rt_ir % ozone_data = .true.  ! Include ozone profile
   if (pre_opts%do_co2) then
      opts % rt_ir % co2_data   = .true.  ! Include CO2 profile
>>>>>>> 5816f80e
   else
      opts % rt_all % co2_data   = .false.  ! Include CO2 profile
   end if
   opts % config % verbose   = .false. ! Display only fatal error messages

   if (verbose) write(*,*) 'Write static information to the output files'

   ! Write LW channel information
   if (channel_info%nchannels_lw /= 0) then
      allocate(dummy_lint_1dveca(channel_info%nchannels_lw))
      allocate(dummy_lint_1dvecb(channel_info%nchannels_lw))
      allocate(dummy_sreal_1dveca(channel_info%nchannels_lw))
      count = 0
      do i = 1, channel_info%nchannels_total
         if (channel_info%channel_lw_flag(i) == 1) then
            count = count + 1
            dummy_lint_1dveca(count)  = i
            dummy_lint_1dvecb(count)  = channel_info%channel_ids_instr(i)
            dummy_sreal_1dveca(count) = channel_info%channel_wl_abs(i)
         end if
      end do

      call ncdf_write_array(netcdf_info%ncid_lwrtm, 'lw_channel_abs_ids', &
              netcdf_info%vid_lw_channel_abs_ids, dummy_lint_1dveca, &
              1, 1, channel_info%nchannels_lw)
      call ncdf_write_array(netcdf_info%ncid_lwrtm, 'lw_channel_instr_ids', &
              netcdf_info%vid_lw_channel_instr_ids, dummy_lint_1dvecb, &
              1, 1, channel_info%nchannels_lw)
      call ncdf_write_array(netcdf_info%ncid_lwrtm, 'lw_channel_wvl', &
              netcdf_info%vid_lw_channel_wvl, dummy_sreal_1dveca, &
              1, 1, channel_info%nchannels_lw)

      deallocate(dummy_lint_1dveca)
      deallocate(dummy_lint_1dvecb)
      deallocate(dummy_sreal_1dveca)
   end if


   ! Write SW channel information
   if (channel_info%nchannels_sw /= 0) then
      allocate(dummy_lint_1dveca(channel_info%nchannels_sw))
      allocate(dummy_lint_1dvecb(channel_info%nchannels_sw))
      allocate(dummy_sreal_1dveca(channel_info%nchannels_sw))
      count = 0
      do i = 1, channel_info%nchannels_total
         if (channel_info%channel_sw_flag(i) == 1) then
            count = count + 1
            dummy_lint_1dveca(count)  = i
            dummy_lint_1dvecb(count)  = channel_info%channel_ids_instr(i)
            dummy_sreal_1dveca(count) = channel_info%channel_wl_abs(i)
         end if
      end do

      call ncdf_write_array(netcdf_info%ncid_swrtm, 'sw_channel_abs_ids', &
              netcdf_info%vid_sw_channel_abs_ids, dummy_lint_1dveca, &
              1, 1, channel_info%nchannels_sw)
      call ncdf_write_array(netcdf_info%ncid_swrtm, 'sw_channel_instr_ids', &
              netcdf_info%vid_sw_channel_instr_ids, dummy_lint_1dvecb, &
              1, 1, channel_info%nchannels_sw)
      call ncdf_write_array(netcdf_info%ncid_swrtm, 'sw_channel_wvl', &
              netcdf_info%vid_sw_channel_wvl, dummy_sreal_1dveca, &
              1, 1, channel_info%nchannels_sw)

      deallocate(dummy_lint_1dveca)
      deallocate(dummy_lint_1dvecb)
!     deallocate(dummy_sreal_1dveca)
   end if


   ! Allocate input profile structures (coefs struct not required as addclouds
   ! and addaerosl not set)
   if (verbose) write(*,*) 'Allocate profile structure'

   nprof   = preproc_dims%xdim * preproc_dims%ydim
   nlayers = preproc_dims%kdim
   nlevels = preproc_dims%kdim + 1
   allocate(profiles(nprof))
   call rttov_alloc_prof(stat, nprof, profiles, nlevels, opts, &
        ALLOC, init=.true._jplm)
   if (stat /= errorstatus_success)  then
      write(*,*) 'ERROR: rttov_alloc_prof(), errorstatus = ', stat
      stop error_stop_code
   end if

   profiles%id = 'standard'

   ! Compute the appropriate CO2 value for this scene
   ! This is taken from Martin's addition to the driver_for_bugsrad.f90 file
   ! Note: CO2 profile is assumed constant
   yrfrac  = granule%year + (granule%month / 12.0) + ((granule%day/30.)/12.0)
   co2_val = 380.0+(yrfrac-2006.)*1.7
   co2_val = co2_val * 1e-6 * 44.0095 / 28.9644

   ! Copy preprocessing grid data into RTTOV profile structure
   ! Create a lowest layer from the surface properties
   count = 0
   do jdim = preproc_dims%min_lat, preproc_dims%max_lat
      do idim = preproc_dims%min_lon, preproc_dims%max_lon
         count = count + 1

         ! Check to see if the ECMWF data read in includes ozone
         ! profiles: forecast data does not
         if (maxval(preproc_prtm%ozone(idim,jdim,:)) == 0.0) then
            opts % rt_all % ozone_data = .false. ! No valid ozone profiles!
         else
            opts % rt_all % ozone_data = .true.
         end if

         ! set gas units to 1, specifying gas input in kg/kg
         profiles(count)%gas_units = 1

         ! Profile information
         profiles(count)%p(:nlayers) = preproc_prtm%pressure(idim,jdim,:) * &
              pa2hpa ! convert from Pa to hPa
         profiles(count)%t(:nlayers) = preproc_prtm%temperature(idim,jdim,:)
         profiles(count)%q(:nlayers) = preproc_prtm%spec_hum(idim,jdim,:)
         profiles(count)%o3(:nlayers) = preproc_prtm%ozone(idim,jdim,:)

         ! Add CO2 in kg/kg for each level
         if (pre_opts%do_co2) profiles(count)%co2(:) = co2_val

         ! Surface information
         profiles(count)%s2m%p = exp(preproc_prtm%lnsp(idim,jdim)) * pa2hpa
         profiles(count)%s2m%t = preproc_prtm%temp2(idim,jdim)
         profiles(count)%s2m%u = preproc_prtm%u10(idim,jdim)
         profiles(count)%s2m%v = preproc_prtm%v10(idim,jdim)
         profiles(count)%s2m%wfetc = 100000.0
         profiles(count)%p(nlevels) = profiles(count)%s2m%p
         profiles(count)%t(nlevels) = preproc_prtm%skin_temp(idim,jdim)
         ! For lack of a better idea, use lowest level we actually have
         profiles(count)%q(nlevels) = profiles(count)%q(nlayers)
         profiles(count)%o3(nlevels) = profiles(count)%o3(nlayers)

         ! These features currently disabled and so do not need to be input
         profiles(count)%cfraction = 0.
!        profiles(count)%ctp   = profiles(count)%p(profiles(count)%nlayers)
!        profiles(count)%s2m%q = profiles(count)%q(profiles(count)%nlayers)
!        profiles(count)%s2m%o = profiles(count)%o3(profiles(count)%nlayers)

         profiles(count)%skin%t = preproc_prtm%skin_temp(idim,jdim)
         ! Force land emissivity from the atlas. !!CONSIDER REVISION!!
         profiles(count)%skin%surftype  = 0
         profiles(count)%skin%watertype = 1

         profiles(count)%date(1) = granule%year
         profiles(count)%date(2) = granule%month
         profiles(count)%date(3) = granule%day
         profiles(count)%elevation = 0. ! One day, we will do something here
         profiles(count)%latitude  = preproc_geoloc%latitude(jdim)
         ! Manual may say this is 0-360, but src/emsi_atlas/mod_iratlas.F90
         ! line 790 disagrees
         profiles(count)%longitude = preproc_geoloc%longitude(idim)
         ! Use poor man's approach to snow fraction
         if (preproc_prtm%snow_depth(idim,jdim) > 0.05) then
            profiles(count)%skin%snow_fraction = 1.
         else if (preproc_prtm%snow_depth(idim,jdim) > 0.00) then
            profiles(count)%skin%snow_fraction = &
                 preproc_prtm%snow_depth(idim,jdim) / 0.05
         else
            profiles(count)%skin%snow_fraction = 0.
         end if

         ! Write profiles structure to PRTM file (array operations needed to
         ! recast structure in form ncdf_write_array recognises)
         i_ = idim - preproc_dims%min_lon + 1
         j_ = jdim - preproc_dims%min_lat + 1
         call ncdf_write_array(netcdf_info%ncid_prtm, 'lon_rtm', &
              netcdf_info%vid_lon_pw, &
              (/profiles(count)%longitude/), &
              1, i_, 1)
         call ncdf_write_array(netcdf_info%ncid_prtm, 'lat_rtm', &
              netcdf_info%vid_lat_pw, &
              (/profiles(count)%latitude/), &
              1, j_, 1)

         call ncdf_write_array(netcdf_info%ncid_prtm, 'pprofile_rtm', &
              netcdf_info%vid_pprofile_lev_pw, &
              reshape(profiles(count)%p, (/nlevels, 1, 1/)), &
              1, 1, nlevels, 1, i_, 1, 1, j_, 1)
         call ncdf_write_array(netcdf_info%ncid_prtm, 'tprofile_rtm', &
              netcdf_info%vid_tprofile_lev_pw, &
              reshape(profiles(count)%t, (/nlevels, 1, 1/)), &
              1, 1, nlevels, 1, i_, 1, 1, j_, 1)
         call ncdf_write_array(netcdf_info%ncid_prtm, 'hprofile_rtm', &
              netcdf_info%vid_hprofile_lev_pw, &
              reshape(preproc_prtm%phi_lev(idim, jdim,:), &
              (/nlevels, 1, 1/)), 1, 1, nlevels, 1, i_, 1, 1, j_, 1)
         call ncdf_write_array(netcdf_info%ncid_prtm, 'qprofile_rtm', &
              netcdf_info%vid_qprofile_lev_pw, &
              reshape(profiles(count)%q, (/nlevels, 1, 1/)), &
              1, 1, nlevels, 1, i_, 1, 1, j_, 1)
         call ncdf_write_array(netcdf_info%ncid_prtm, 'o3profile_rtm', &
              netcdf_info%vid_o3profile_lev_pw, &
              reshape(profiles(count)%o3, (/nlevels, 1, 1/)), &
              1, 1, nlevels, 1, i_, 1, 1, j_, 1)
      end do
   end do

   ! Write fields not in profiles structure
!  call ncdf_write_array(netcdf_info%ncid_prtm, 'lsf_rtm', &
!       netcdf_info%vid_lsf_pw, &
!       preproc_prtm%land_sea_mask, &
!       1, 1, preproc_dims%xdim, 1, 1, preproc_dims%ydim)

   ! Do RTTOV calculations for long and shortwave in turn
   if (verbose) write(*,*) 'Do RTTOV calculations'

   ! Loop over view geometries
   do cview = 1, channel_info%nviews
      if (verbose) write(*,*) ' - Calculating for viewing geometry number', cview

      count = 0
      do jdim = preproc_dims%min_lat, preproc_dims%max_lat
         do idim = preproc_dims%min_lon, preproc_dims%max_lon

            count = count + 1
            profiles(count)%zenangle = preproc_geo%satza(idim,jdim,cview)
            profiles(count)%azangle = preproc_geo%satazi(idim,jdim,cview)
            profiles(count)%sunzenangle = preproc_geo%solza(idim,jdim,cview)
            profiles(count)%sunazangle = preproc_geo%solazi(idim,jdim,cview)
         end do
      end do

      do i_coef = 1, 2
         ! Set factors that differ between long and shortwave
         if (i_coef == 1) then
            ! Longwave
            nchan = 0

            ! Loop to determine how many LW channels exist with a given view
            do i_ = 1, channel_info%nchannels_lw
               if (channel_info%lw_view_ids(i_) == cview) nchan = nchan + 1
            end do

            if (nchan == 0) cycle

            allocate(input_chan(nchan))
            allocate(chan_pos(nchan))

            j_ = 1
            do i_ = 1, channel_info%nchannels_lw
               if (channel_info%lw_view_ids(i_) == cview) then
                  chan_pos(j_) = i_
                  input_chan(j_) = channel_info%channel_ids_rttov_coef_lw(i_)
                  j_ = j_ + 1
               end if
            end do

            ! This assumes the recommended structure of the RTTOV coef library
            coef_full_path = trim(adjustl(coef_path))//'/rttov13pred54L/'// &
                 trim(adjustl(coef_file_ir))
         else
            ! Shortwave
            nchan = 0

            ! Loop to determine how many SW channels exist with a given view
            do i_ = 1, channel_info%nchannels_sw
               if (channel_info%sw_view_ids(i_) == cview) nchan = nchan + 1
            end do

            if (nchan == 0) cycle

            allocate(input_chan(nchan))
            allocate(chan_pos(nchan))

            j_ = 1
            do i_ = 1, channel_info%nchannels_sw
               if (channel_info%sw_view_ids(i_) == cview) then
                  chan_pos(j_) = i_
                  input_chan(j_) = channel_info%channel_ids_rttov_coef_sw(i_)
                  j_ = j_ + 1
               end if
            end do

            coef_full_path = trim(adjustl(coef_path))//'/rttov13pred54L/'// &
                 trim(adjustl(coef_file_vis))
         end if

         if (verbose) write(*,*) 'Read coefficients'
         call rttov_read_coefs(stat, coefs, opts, form_coef='formatted', &
              channels=input_chan, file_coef=coef_full_path)
         if (stat /= errorstatus_success) then
            write(*,*) 'ERROR: rttov_read_coefs(), errorstatus = ', stat
            stop error_stop_code
         end if

         ! Force all SW channels to be processed
         if (i_coef == 2) coefs%coef%ss_val_chn = 1

         if (verbose) write(*,*) 'Allocate channel and emissivity arrays'
         allocate(chanprof(nchan))
         allocate(emissivity(nchan))
         allocate(emis_data(nchan))
         allocate(calcemis(nchan))

         chanprof%prof = 1
         do j = 1, nchan
            chanprof(j)%chan = j
         end do

         if (verbose) write(*,*) 'Allocate RTTOV structures'
         call rttov_alloc_rad(stat, nchan, radiance, nlevels, ALLOC, radiance2, &
              init=.true._jplm)
         if (stat /= errorstatus_success) then
            write(*,*) 'ERROR: rttov_alloc_rad(), errorstatus = ', stat
            stop error_stop_code
         end if
         call rttov_alloc_transmission(stat, transmission, nlevels, nchan, &
              ALLOC, init=.true._jplm)
         if (stat /= errorstatus_success) then
            write(*,*) 'ERROR: rttov_alloc_transmission(), errorstatus = ', stat
            stop error_stop_code
         end if
         call rttov_alloc_traj(stat, 1, nchan, opts, nlevels, coefs, &
              ALLOC, traj=traj)
         if (stat /= errorstatus_success) then
            write(*,*) 'ERROR: rttov_alloc_traj(), errorstatus = ', stat
            stop error_stop_code
         end if

         if (verbose) write(*,*) 'Fetch emissivity atlas'
         imonth = granule%month
         call rttov_setup_emis_atlas(stat, opts, imonth, atlas_type_ir, &
              emis_atlas, coefs=coefs, path=emiss_path)
         if (stat /= errorstatus_success) then
            write(*,*) 'ERROR: rttov_setup_emis_atlas(), errorstatus = ', stat
            stop error_stop_code
         end if

         ! Loop over profiles (as the conditions for processing LW and SW are
         ! different, we can't just pass the whole array)
         count = 0
#ifdef INCLUDE_RTTOV_OPENMP
         if (verbose) write(*,*) 'Run RTTOV_Parallel'
#else
         if (verbose) write(*,*) 'Run RTTOV'
#endif
         do jdim = preproc_dims%min_lat, preproc_dims%max_lat
            do idim = preproc_dims%min_lon, preproc_dims%max_lon

               count = count + 1

               ! Process points that contain information and satisfy the zenith
               ! angle restrictions of the coefficient file
               if ((i_coef == 1 .and. &
                    preproc_dims%counter_lw(idim,jdim,cview) > 0 .and. &
                    profiles(count)%zenangle <= zenmax) .or. &
                   (i_coef == 2 .and. &
                    preproc_dims%counter_sw(idim,jdim,cview) > 0 .and. &
                    profiles(count)%zenangle <= zenmaxv9)) then

                  ! Fetch emissivity from atlas
                  call rttov_get_emis(stat, opts, chanprof, &
                       profiles(count:count), coefs, emis_atlas, emis_data)
                  if (stat /= errorstatus_success) then
                     write(*,*) 'ERROR: rttov_get_emis(), errorstatus = ', &
                          stat
                     stop error_stop_code
                  end if
                  emissivity%emis_in = emis_data

                  ! Fetch emissivity from the MODIS CIMSS emissivity product
                  if (i_coef == 1 .and. pre_opts%use_modis_emis_in_rttov) then
                     where (preproc_surf%emissivity(idim,jdim,:) /= &
                          sreal_fill_value)
                        emissivity%emis_in = &
                             preproc_surf%emissivity(idim,jdim,chan_pos)
                     end where
                  end if

                  calcemis = emissivity%emis_in <= dither

                  if (preproc_dims%counter_lw(idim,jdim,cview) .gt. 0) then
                     ! Call RTTOV for this profile
#ifdef INCLUDE_RTTOV_OPENMP
                     call rttov_parallel_direct(stat, chanprof, opts, &
                          profiles(count:count), coefs, transmission, radiance, &
                          radiance2, calcemis, emissivity, traj=traj)
#else
                     call rttov_direct(stat, chanprof, opts, &
                          profiles(count:count), coefs, transmission, radiance, &
                          radiance2, calcemis, emissivity, traj=traj)
#endif

                     if (stat /= errorstatus_success) then
                        write(*,*) 'ERROR: rttov_direct(), errorstatus = ', stat
                        stop error_stop_code
                     end if

                     ! Remove the Rayleigh component from the RTTOV tranmittances.
                     if (i_coef == 2) then
                        call remove_rayleigh(nchan, nlevels, dummy_sreal_1dveca, &
                             profiles(count)%zenangle, profiles(count)%p, &
                             transmission%tau_levels, transmission%tau_total)
                     end if

                  end if
                  write_rttov = .true.
               else
                  write_rttov = .false.
               end if
               ! Reformat and write output to NCDF files
               if (i_coef == 1) then
                  do i_ = 1, nchan
                     call write_ir_rttov(netcdf_info, &
                          idim-preproc_dims%min_lon+1, &
                          jdim-preproc_dims%min_lat+1, &
                          profiles(count)%nlevels, emissivity, transmission, &
                          radiance, radiance2, write_rttov, chan_pos(i_), i_)
                  end do
               else
                  do i_ = 1, nchan
                     call write_solar_rttov(netcdf_info, coefs, &
                          idim-preproc_dims%min_lon+1, &
                          jdim-preproc_dims%min_lat+1, &
                          profiles(count)%nlevels, profiles(count)%zenangle, &
                          transmission, write_rttov, chan_pos(i_), i_)
                  end do
               end if
            end do
         end do

         ! Loop again for cloud radiance
         if (pre_opts%do_cloud_emis) then
            count = 0
            if (i_coef .eq. 1) then
#ifdef INCLUDE_RTTOV_OPENMP
            if (verbose) write(*,*) 'Run RTTOV_Parallel for cloud'
#else
            if (verbose) write(*,*) 'Run RTTOV for cloud'
#endif
               do jdim = preproc_dims%min_lat, preproc_dims%max_lat
                  do idim = preproc_dims%min_lon, preproc_dims%max_lon
                     count = count + 1
                     profiles(count)%cfraction = 1.
                     profiles(count)%ctp = preproc_prtm%trop_p(idim,jdim)
                    if (any(preproc_dims%counter_lw(idim,jdim,:) .gt. 0)) then
                     ! Call RTTOV for this profile
#ifdef INCLUDE_RTTOV_OPENMP
                     call rttov_parallel_direct(stat, chanprof, opts, &
                          profiles(count:count), coefs, transmission, radiance, &
                          radiance2, calcemis, emissivity, traj=traj)
#else
                     call rttov_direct(stat, chanprof, opts, &
                          profiles(count:count), coefs, transmission, radiance, &
                          radiance2, calcemis, emissivity, traj=traj)
#endif

                     ! Save into the appropriate arrays
                     preproc_cld%cloud_bt(idim,jdim,:) = radiance%bt
                     preproc_cld%clear_bt(idim,jdim,:) = radiance%bt_clear
                   end if
                  end do
               end do
            end if
         end if


         if (verbose) write(*,*) 'Deallocate structures'

         call rttov_deallocate_emis_atlas(emis_atlas)
         call rttov_alloc_traj(stat, 1, nchan, opts, nlevels, coefs, DEALLOC, &
              traj)
         call rttov_alloc_transmission(stat, transmission, nlevels, nevals, &
              DEALLOC)
         call rttov_alloc_rad(stat, nevals, radiance, nlevels, DEALLOC, &
              radiance2)
         call rttov_dealloc_coefs(stat, coefs)

         deallocate(input_chan)
         deallocate(chanprof)
         deallocate(emissivity)
         deallocate(emis_data)
         deallocate(calcemis)
         deallocate(chan_pos)
      end do !coef loop
   end do  !view loop

   if (channel_info%nchannels_sw /= 0) then
      deallocate(dummy_sreal_1dveca)
   end if
   call rttov_alloc_prof(stat, nprof, profiles, nlevels, opts, DEALLOC)
   deallocate(profiles)

   if (verbose) write(*,*) '>>>>>>>>>>>>>>> Leaving rttov_driver()'

end subroutine rttov_driver


#include "write_ir_rttov.F90"
#include "write_solar_rttov.F90"


end module rttov_driver_m<|MERGE_RESOLUTION|>--- conflicted
+++ resolved
@@ -291,64 +291,42 @@
       coef_file_vis = 'rtcoef_envisat_1_atsr-shifted_o3co2.dat'
       coef_file_ir = 'rtcoef_envisat_1_atsr-shifted_o3co2_ironly.dat'
    case('ABI')
-<<<<<<< HEAD
       if (trim(platform) == 'GOES-16') then
           coef_file_vis = 'rtcoef_goes_16_abi_o3co2.dat'
           coef_file_ir = 'rtcoef_goes_16_abi_o3co2_ironly.dat'
       else if (trim(platform) == 'GOES-17') then
           coef_file_vis = 'rtcoef_goes_17_abi_o3co2.dat'
           coef_file_ir = 'rtcoef_goes_17_abi_o3co2_ironly.dat'
-=======
-      if (trim(granule%platform) == 'GOES-16') then
-         coef_file = 'rtcoef_goes_16_abi.dat'
-      else if (trim(granule%platform) == 'GOES-17') then
-         coef_file = 'rtcoef_goes_17_abi.dat'
->>>>>>> 5816f80e
       else
          write(*,*) 'ERROR: rttov_driver(): Invalid GOES platform: ', &
                     trim(granule%platform)
          stop error_stop_code
       end if
    case('AGRI')
-<<<<<<< HEAD
       if (trim(platform) == 'FY-4A') then
          coef_file_vis = 'rtcoef_fy4_1_agri_o3co2.dat'
          coef_file_ir = 'rtcoef_fy4_2_agri_o3co2_ironly.dat'
       else if (trim(platform) == 'FY-4B') then
          coef_file_vis = 'rtcoef_fy4_2_agri_o3co2.dat'
          coef_file_ir = 'rtcoef_fy4_2_agri_o3co2_ironly.dat'
-=======
-      if (trim(granule%platform) == 'FY-4A') then
-         coef_file = 'rtcoef_fy4_1_agri.dat'
-      else if (trim(granule%platform) == 'FY-4B') then
-         coef_file = 'rtcoef_fy4_2_agri.dat'
->>>>>>> 5816f80e
       else
          write(*,*) 'ERROR: rttov_driver(): Invalid Fengyun-4 platform: ', &
                     trim(granule%platform)
          stop error_stop_code
       end if
    case('AHI')
-<<<<<<< HEAD
       if (trim(platform) == 'Himawari-8') then
         coef_file_vis = 'rtcoef_himawari_8_ahi_o3co2.dat'
         coef_file_ir = 'rtcoef_himawari_8_ahi_o3co2_ironly.dat'
       else if (trim(platform) == 'Himawari-9') then
         coef_file_vis = 'rtcoef_himawari_9_ahi_o3co2.dat'
         coef_file_ir = 'rtcoef_himawari_9_ahi_o3co2_ironly.dat'
-=======
-      if (trim(granule%platform) == 'Himawari-8') then
-         coef_file = 'rtcoef_himawari_8_ahi.dat'
-      else if (trim(granule%platform) == 'Himawari-9') then
-         coef_file = 'rtcoef_himawari_9_ahi.dat'
->>>>>>> 5816f80e
       else
          write(*,*) 'ERROR: rttov_driver(): Invalid HIMAWARI platform: ', &
                     trim(granule%platform)
          stop error_stop_code
       end if
    case('AVHRR')
-<<<<<<< HEAD
       if (index(platform, 'noaa') >= 1) then
          if(platform(5:5) == '1') then
             coef_file_vis = 'rtcoef_noaa_'//platform(5:6)//'_avhrr_o3co2.dat'
@@ -364,19 +342,6 @@
           else if (platform(6:6) == "b") then
              coef_file_vis = 'rtcoef_metop_1_avhrr_o3co2.dat'
              coef_file_ir = 'rtcoef_metop_1_avhrr_o3co2_ironly.dat'
-=======
-      if (index(granule%platform, 'noaa') >= 1) then
-         if(granule%platform(5:5) == '1') then
-            coef_file = 'rtcoef_noaa_'//granule%platform(5:6)//'_avhrr.dat'
-          else
-            coef_file = 'rtcoef_noaa_'//granule%platform(5:5)//'_avhrr.dat'
-          end if
-       else if (index(granule%platform, 'metop') >= 1) then
-          if (granule%platform(6:6) == "a") then
-             coef_file = 'rtcoef_metop_2_avhrr.dat'
-          else if (granule%platform(6:6) == "b") then
-             coef_file = 'rtcoef_metop_1_avhrr.dat'
->>>>>>> 5816f80e
           else
              write(*,*) 'ERROR: rttov_driver(): Invalid Metop platform: ', &
                   trim(granule%platform)
@@ -388,26 +353,18 @@
          stop error_stop_code
       end if
    case('MODIS')
-<<<<<<< HEAD
       if (trim(platform) == 'TERRA') then
          coef_file_vis = 'rtcoef_eos_1_modis-shifted_o3co2.dat'
          coef_file_ir = 'rtcoef_eos_1_modis-shifted_o3co2_ironly.dat'
       else if (trim(platform) == 'AQUA') then
          coef_file_vis = 'rtcoef_eos_2_modis-shifted_o3co2.dat'
          coef_file_ir = 'rtcoef_eos_2_modis-shifted_o3co2_ironly.dat'
-=======
-      if (trim(granule%platform) == 'TERRA') then
-         coef_file = 'rtcoef_eos_1_modis.dat'
-      else if (trim(granule%platform) == 'AQUA') then
-         coef_file = 'rtcoef_eos_2_modis.dat'
->>>>>>> 5816f80e
       else
          write(*,*) 'ERROR: rttov_driver(): Invalid MODIS platform: ', &
                     trim(granule%platform)
          stop error_stop_code
       end if
    case('SEVIRI')
-<<<<<<< HEAD
       if (trim(platform) == 'MSG1') then
          coef_file_vis = 'rtcoef_msg_1_seviri_o3co2.dat'
          coef_file_ir = 'rtcoef_msg_1_seviri_o3co2_ironly.dat'
@@ -420,73 +377,42 @@
       else if (trim(platform) == 'MSG4') then
          coef_file_vis = 'rtcoef_msg_4_seviri_o3co2.dat'
          coef_file_ir = 'rtcoef_msg_4_seviri_o3co2_ironly.dat'
-=======
-      if (trim(granule%platform) == 'MSG1') then
-         coef_file = 'rtcoef_msg_1_seviri.dat'
-      else if (trim(granule%platform) == 'MSG2') then
-         coef_file = 'rtcoef_msg_2_seviri.dat'
-      else if (trim(granule%platform) == 'MSG3') then
-         coef_file = 'rtcoef_msg_3_seviri.dat'
-      else if (trim(granule%platform) == 'MSG4') then
-         coef_file = 'rtcoef_msg_4_seviri.dat'
->>>>>>> 5816f80e
       else
          write(*,*) 'ERROR: rttov_driver(): Invalid SEVIRI platform: ', &
                     trim(granule%platform)
          stop error_stop_code
       end if
    case('SLSTR')
-<<<<<<< HEAD
       if (trim(platform) == 'Sentinel3a') then
          coef_file_vis = 'rtcoef_sentinel3_1_slstr_o3co2.dat'
          coef_file_ir = 'rtcoef_sentinel3_1_slstr_o3co2_ironly.dat'
       else if (trim(platform) == 'Sentinel3b') then
          coef_file_vis = 'rtcoef_sentinel3_2_slstr_o3co2.dat'
          coef_file_ir = 'rtcoef_sentinel3_2_slstr_o3co2_ironly.dat'
-=======
-      if (trim(granule%platform) == 'Sentinel3a') then
-         coef_file = 'rtcoef_sentinel3_1_slstr.dat'
-      else if (trim(granule%platform) == 'Sentinel3b') then
-         coef_file = 'rtcoef_sentinel3_2_slstr.dat'
->>>>>>> 5816f80e
       else
          write(*,*) 'ERROR: rttov_driver(): Invalid SLSTR platform: ', &
                     trim(granule%platform)
          stop error_stop_code
       end if
    case('VIIRSI')
-<<<<<<< HEAD
       if (trim(platform) == 'SuomiNPP') then
          coef_file_vis = 'rtcoef_jpss_0_viirs_o3co2.dat'
          coef_file_ir = 'rtcoef_jpss_0_viirs_o3co2_ironly.dat'
       else if (trim(platform) == 'NOAA20') then
          coef_file_vis = 'rtcoef_noaa_20_viirs_o3co2.dat'
          coef_file_ir = 'rtcoef_noaa_20_viirs_o3co2_ironly.dat'
-=======
-      if (trim(granule%platform) == 'SuomiNPP') then
-         coef_file = 'rtcoef_jpss_0_viirs.dat'
-      else if (trim(granule%platform) == 'NOAA20') then
-         coef_file = 'rtcoef_noaa_20_viirs.dat'
->>>>>>> 5816f80e
       else
          write(*,*) 'ERROR: rttov_driver(): Invalid VIIRS platform: ', &
                     trim(granule%platform)
          stop error_stop_code
       end if
    case('VIIRSM')
-<<<<<<< HEAD
       if (trim(platform) == 'SuomiNPP') then
          coef_file_vis = 'rtcoef_jpss_0_viirs_o3co2.dat'
          coef_file_ir = 'rtcoef_jpss_0_viirs_o3co2_ironly.dat'
       else if (trim(platform) == 'NOAA20') then
          coef_file_vis = 'rtcoef_noaa_20_viirs_o3co2.dat'
          coef_file_ir = 'rtcoef_noaa_20_viirs_o3co2_ironly.dat'
-=======
-      if (trim(granule%platform) == 'SuomiNPP') then
-         coef_file = 'rtcoef_jpss_0_viirs.dat'
-      else if (trim(granule%platform) == 'NOAA20') then
-         coef_file = 'rtcoef_noaa_20_viirs.dat'
->>>>>>> 5816f80e
       else
          write(*,*) 'ERROR: rttov_driver(): Invalid VIIRS platform: ', &
                     trim(granule%platform)
@@ -513,15 +439,9 @@
    opts % rt_all % use_q2m   = .false. ! Do not use surface humidity
    opts % rt_all % addrefrac = .true.  ! Include refraction in path calc
    opts % rt_ir % addsolar   = .true.  ! Do not include reflected solar
-<<<<<<< HEAD
    opts % rt_all % ozone_data = .true.  ! Include ozone profile
    if (do_co2) then
       opts % rt_all % co2_data   = .true.  ! Include CO2 profile
-=======
-   opts % rt_ir % ozone_data = .true.  ! Include ozone profile
-   if (pre_opts%do_co2) then
-      opts % rt_ir % co2_data   = .true.  ! Include CO2 profile
->>>>>>> 5816f80e
    else
       opts % rt_all % co2_data   = .false.  ! Include CO2 profile
    end if
