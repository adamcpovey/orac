!-------------------------------------------------------------------------------
! Name: read_seviri.F90
!
! Purpose:
! Module for SEVIRI I/O routines.
!
! History:
! 2015/02/15, GM: First version.
! 2015/07/30, GM: Fixed relative azimuth angle.
! 2015/08/17, GM: Adapt to the newest version of seviri_util.
! 2015/08/19, GM: Modifications to support the SEVIRI HRIT format.
! 2016/12/08, GT: Fixed solar azimuth angle.
! 2017/07/18, SP: Added a (basic) method of subsetting HRIT data
! 2018/06/03, SP: GSICS calibration is now supported for SEVIRI. The default
!                 setting is ON, meaning that GSICS coefficients will be used
!                 instead of IMPF (as previous). The new driver file option
!                 USE_GSICS enables this to be disabled.
! 2021/02/23, DP: Shifted satellite azimuth from [0,360] to [-180,180] range
!                 to match ORAC definition.
!
! Bugs:
! None known.
!-------------------------------------------------------------------------------

module read_seviri_m

   implicit none

   integer, parameter :: SEVIRI_TYPE_METOFF = 1
   integer, parameter :: SEVIRI_TYPE_HRIT   = 2
   integer, parameter :: SEVIRI_TYPE_NAT    = 3

   private

   public :: read_seviri_dimensions, &
             read_seviri_l1_5, &
             SEV_Retrieve_Predef_Geo

contains

integer function determine_seviri_file_type(l1_file)
   implicit none

   character(len=*), intent(in) :: l1_file

   if (index(trim(l1_file), '.h5') > 0) then
      determine_seviri_file_type = SEVIRI_TYPE_METOFF
   else if (index(trim(l1_file), 'H-000-MSG') > 0) then
      determine_seviri_file_type = SEVIRI_TYPE_HRIT
   else
      determine_seviri_file_type = SEVIRI_TYPE_NAT
   end if

end function determine_seviri_file_type

!-------------------------------------------------------------------------------
! Name: read_seviri_dimensions
!
! Purpose:
!
! Description and Algorithm details:
!
! Arguments:
! Name           Type    In/Out/Both Description
! l1_5_file      string  in   Full path to the native level 1.5 image data
! n_across_track lint    out  Number columns in the SEVIRI disk image (constant)
! n_along_track  lint    out  Number lines   in the SEVIRI disk image (constant)
! startx         lint    both First column desired by the caller
! endx           lint    both First line desired by the caller
! starty         lint    both Last column desired by the caller
! endy           lint    both Last line desired by the caller
! verbose        logical in   If true then print verbose information.
!-------------------------------------------------------------------------------
subroutine read_seviri_dimensions(l1_5_file, n_across_track, n_along_track, &
                                  startx, endx, starty, endy, verbose)

   use preproc_constants_m
#ifdef INCLUDE_SEVIRI_SUPPORT
   use seviri_util
#endif
   implicit none

   character(len=*),   intent(in)    :: l1_5_file
   integer(kind=lint), intent(out)   :: n_across_track, n_along_track
   integer(kind=lint), intent(inout) :: startx, endx, starty, endy
   logical,            intent(in)    :: verbose

   integer :: i_line, i_column
   integer :: n_lines, n_columns
   integer :: ftype

   if (verbose) write(*,*) '<<<<<<<<<<<<<<< read_seviri_dimensions()'
   ! These are constant for the full disk image.
   n_along_track  = 3712
   n_across_track = 3712

   ftype = determine_seviri_file_type(l1_5_file)

   if (ftype == SEVIRI_TYPE_METOFF) then
      ! Met Office HDF files don't have a useful header so hard code the limits
      i_line    = 0
      i_column  = 0
      n_lines   = 3712
      n_columns = 3712
   else
#ifdef INCLUDE_SEVIRI_SUPPORT
      ! Get the starting offset and dimensions of the actual image in the file.
      if (verbose) write(*,*) 'Calling seviri_native_get_dimens_f90() from ' // &
                              'the seviri_util module'
      if (seviri_get_dimens_f90(l1_5_file, i_line, i_column, n_lines, &
           n_columns, 1, 0, 0, 0, 0, 0.d0, 0.d0, 0.d0, 0.d0) .ne. 0) then
         write(*,*) 'ERROR: in read_seviri_dimensions(), calling ' // &
              'seviri_get_dimens_nat_f90(), filename = ', trim(l1_5_file)
         stop error_stop_code
      end if
#else
      write(*,*) 'ERROR: the ORAC pre-processor has not been compiled with ' // &
                 'SEVIRI support. Recompile with -DINCLUDE_SEVIRI_SUPPORT.'
      stop error_stop_code
#endif
   end if

   if (startx .le. 0 .or. endx .le. 0 .or. starty .le. 0 .or. endy .le. 0) then
      ! If start and end *are not* being used then set them to the start and end
      ! of the actual image in the file.
      starty = i_line + 1
      endy   = i_line + n_lines
      startx = i_column + 1
      endx   = i_column + n_columns
   else
      ! If start and end *are* being used then check that they fall within the
      ! actual image in the file relative to the full disk image.
      if (starty - 1 .lt.  i_line) then
         write(*,*) 'ERROR: user defined starty: ', starty, ', does not ' // &
                    'fall within the actual SEVIRI image starting at: ', &
                    i_line + 1
         stop error_stop_code
      end if
      if (endy - 1 .gt. i_line   + n_lines - 1) then
         write(*,*) 'ERROR: user defined endy: ', endy, ', does not ' // &
                    'fall within the actual SEVIRI image ending at: ', &
                    i_line   + n_lines
         stop error_stop_code
      end if
      if (startx - 1 .lt.  i_column) then
         write(*,*) 'ERROR: user defined startx: ', startx, ', does not ' // &
                    'fall within the actual SEVIRI image starting at: ', &
                    i_column + 1
         stop error_stop_code
      end if
      if (endx - 1 .gt. i_column + n_columns - 1) then
         write(*,*) 'ERROR: user defined endx: ', endx, ', does not ' // &
                    'fall within the actual SEVIRI image ending at: ', &
                    i_column + n_columns
         stop error_stop_code
      end if
   end if
   if (index(l1_5_file, trim('RSS'))>0 .and. ftype==SEVIRI_TYPE_HRIT) then
      endy = endy/3
   end if

   if (verbose) write(*,*) '>>>>>>>>>>>>>>> read_seviri_dimensions()'

end subroutine read_seviri_dimensions

! Temporary function for use until seviri_util predef geo is fixed. INEFFICIENT.
subroutine SEV_Retrieve_Predef_Geo(imager_geolocation, imager_angles, &
     geofile, verbose)

   use orac_ncdf_m
   use imager_structures_m
   implicit none

   type(imager_geolocation_t), intent(inout) :: imager_geolocation
   type(imager_angles_t),      intent(inout) :: imager_angles
   character(len=*),           intent(in)    :: geofile
   logical,                    intent(in)    :: verbose

   integer :: ncid, start(2)

   start(1) = imager_geolocation%startx
   start(2) = imager_geolocation%starty

   call ncdf_open(ncid, geofile, 'SEV_Retrieve_Predef_Geo()')
   call ncdf_read_array(ncid, "Lat", imager_geolocation%latitude, start=start)
   call ncdf_read_array(ncid, "Lon", imager_geolocation%longitude, start=start)
   call ncdf_read_array(ncid, "VZA", imager_angles%satzen(:,:,1), start=start)
   call ncdf_read_array(ncid, "VAA", imager_angles%satazi(:,:,1), start=start)
   call ncdf_close(ncid, 'SEV_Retrieve_Predef_Geo()')

end subroutine SEV_Retrieve_Predef_Geo


!-------------------------------------------------------------------------------
! Name: read_seviri_l1_5
!
! Purpose:
!
! Description and Algorithm details:
!
! Arguments:
! Name                Type    In/Out/Both Description
! l1_5_file           string  in   Full path to the native level 1.5 image data
! imager_geolocation  struct  both Members within are populated
! imager_measurements struct  both Members within are populated
! imager_angles       struct  both Members within are populated
! imager_time         struct  both Members within are populated
! channel_info        struct  both Members within are populated
! global_atts         struct  both Members within are populated
! verbose             logical in   If true then print verbose information.
!-------------------------------------------------------------------------------
subroutine read_seviri_l1_5(l1_5_file, imager_geolocation, imager_measurements, &
   imager_angles, imager_time, channel_info, do_gsics, global_atts, verbose)

   use channel_structures_m
   use global_attributes_m
   use imager_structures_m

   implicit none

   character(len=*),            intent(in)    :: l1_5_file
   type(imager_geolocation_t),  intent(inout) :: imager_geolocation
   type(imager_measurements_t), intent(inout) :: imager_measurements
   type(imager_angles_t),       intent(inout) :: imager_angles
   type(imager_time_t),         intent(inout) :: imager_time
   type(channel_info_t),        intent(in)    :: channel_info
   logical,                     intent(in)    :: do_gsics
   type(global_attributes_t),   intent(inout) :: global_atts
   logical,                     intent(in)    :: verbose

   integer :: startx

   if (determine_seviri_file_type(l1_5_file) == SEVIRI_TYPE_METOFF) then
      call read_seviri_l1_5_metoff(l1_5_file, imager_geolocation, &
           imager_measurements, imager_angles, imager_time, channel_info, &
           global_atts, verbose)
   else
      call read_seviri_l1_5_nat_or_hrit(l1_5_file, imager_geolocation, &
           imager_measurements, imager_angles, imager_time, channel_info, &
           do_gsics, global_atts, verbose)
   end if

   startx = imager_geolocation%startx

   where(imager_angles%solazi(startx:,:,1) .ne. sreal_fill_value .and. &
         imager_angles%satazi(startx:,:,1) .ne. sreal_fill_value)
      imager_angles%solazi(:,:,1) = imager_angles%solazi(startx:,:,1) - 180.
      where(imager_angles%solazi(:,:,1) .lt. 0.)
         imager_angles%solazi(:,:,1) = imager_angles%solazi(:,:,1) + 360.
      end where

      imager_angles%relazi(:,:,1) = abs(imager_angles%satazi(startx:,:,1) - &
                                        imager_angles%solazi(startx:,:,1))

      where (imager_angles%relazi(:,:,1) .gt. 180.)
         imager_angles%relazi(:,:,1) = 360. - imager_angles%relazi(:,:,1)
      end where
   end where

end subroutine read_seviri_l1_5

subroutine read_seviri_l1_5_metoff(l1_5_file, imager_geolocation, &
   imager_measurements, imager_angles, imager_time, channel_info, &
   global_atts, verbose)

   use channel_structures_m
   use common_constants_m, only: error_stop_code
   use global_attributes_m
   use hdf5
   use imager_structures_m
   use preproc_constants_m

   implicit none

   character(len=*),            intent(in)    :: l1_5_file
   type(imager_geolocation_t),  intent(inout) :: imager_geolocation
   type(imager_measurements_t), intent(inout) :: imager_measurements
   type(imager_angles_t),       intent(inout) :: imager_angles
   type(imager_time_t),         intent(inout) :: imager_time
   type(channel_info_t),        intent(in)    :: channel_info
   type(global_attributes_t),   intent(inout) :: global_atts
   logical,                     intent(in)    :: verbose

   integer             :: i
   integer             :: startx, nx, starty, ny
   integer             :: err_code
   character(len=8)    :: channel_name
   character(len=4)    :: variable_name
   integer(kind=HID_T) :: file_id
   real, pointer       :: temp2(:,:), temp3(:,:,:)

   if (verbose) write(*,*) '<<<<<<<<<<<<<<< Entering read_seviri_l1_5_metoff()'

   startx = imager_geolocation%startx
   nx     = imager_geolocation%nx
   starty = imager_geolocation%starty
   ny     = imager_geolocation%ny

   ! The Met Office output calibrated radiances as an HDF5 file
   call h5open_f(err_code)
   if (err_code /= 0) then
      write(*,*) 'ERROR: read_seviri(): Cannot start HDF5'
      stop error_stop_code
   end if
   call h5fopen_f(l1_5_file, H5F_ACC_RDONLY_F, file_id, err_code)
   if (err_code /= 0) then
      write(*,*) 'ERROR: read_seviri(): Cannot open file ', trim(l1_5_file)
      stop error_stop_code
   end if

   allocate(temp3(2, startx:imager_geolocation%endx, &
        starty:imager_geolocation%endy))
   call read_seviri_hdf_field3(file_id, "Static/MSG/Ancillary", "LatLon", &
        temp3, [1, startx, starty], [1, nx, ny])
   imager_geolocation%latitude = temp3(1,:,:)
   imager_geolocation%longitude = temp3(2,:,:)
   deallocate(temp3)

   temp2 => imager_angles%satazi(startx:,:,1)
   call read_seviri_hdf_field2(file_id, "MSG/Ancillary", "SatAzimuthAngle", &
        temp2, [startx, starty], [nx, ny])
   temp2 => imager_angles%satzen(startx:,:,1)
   call read_seviri_hdf_field2(file_id, "MSG/Ancillary", "SatZenithAngle", &
        temp2, [startx, starty], [nx, ny])
   temp2 => imager_angles%solazi(startx:,:,1)
   call read_seviri_hdf_field2(file_id, "MSG/Ancillary", "SolAziAngle", &
        temp2, [startx, starty], [nx, ny])
   temp2 => imager_angles%solzen(startx:,:,1)
   call read_seviri_hdf_field2(file_id, "MSG/Ancillary", "SolZenAngle", &
        temp2, [startx, starty], [nx, ny])

   do i = 1, channel_info%nchannels_total
      ! Name of data field is different for visible and thermal channels
      write(channel_name, '("MSG/Ch", i0.2)') channel_info%channel_ids_instr(i)
      if (channel_info%channel_lw_flag(i) == 1) then
         variable_name = "BT"
      else
         variable_name = "Refl"
      end if

      temp2 => imager_measurements%data(:,:,i)
      call read_seviri_hdf_field2(file_id, channel_name, variable_name, &
           temp2, [startx, starty], [nx, ny])

      ! Correct fill value
      where (temp2 == -1073741800.0)
         temp2 = sreal_fill_value
      end where
   end do

   call h5fclose_f(file_id, err_code)
   call h5close_f(err_code)

   if (verbose) write(*,*) '>>>>>>>>>>>>>>> Leaving read_seviri_l1_5_metoff()'

end subroutine read_seviri_l1_5_metoff

subroutine read_seviri_l1_5_nat_or_hrit(l1_5_file, imager_geolocation, &
   imager_measurements, imager_angles, imager_time, channel_info, do_gsics, &
   global_atts, verbose)

   use iso_c_binding
   use channel_structures_m
   use common_constants_m, only: error_stop_code
   use global_attributes_m
   use imager_structures_m
   use preproc_constants_m
#ifdef INCLUDE_SEVIRI_SUPPORT
   use seviri_util
#endif
   implicit none

   character(len=*),            intent(in)    :: l1_5_file
   type(imager_geolocation_t),  intent(inout) :: imager_geolocation
   type(imager_measurements_t), intent(inout) :: imager_measurements
   type(imager_angles_t),       intent(inout) :: imager_angles
   type(imager_time_t),         intent(inout) :: imager_time
   type(channel_info_t),        intent(in)    :: channel_info
   logical,                     intent(in)    :: do_gsics
   type(global_attributes_t),   intent(inout) :: global_atts
   logical,                     intent(in)    :: verbose

   integer                     :: i
   integer(c_int)              :: n_bands
   integer(c_int), allocatable :: band_ids(:)
   integer(c_int), allocatable :: band_units(:)
   integer                     :: n_across_track, n_along_track
   integer                     :: startx, nx, nx_full
   integer                     :: starty, ny, ny_full
   integer(c_int)              :: line0, line1
   integer(c_int)              :: column0, column1
   logical                     :: hrit_proc
#ifdef INCLUDE_SEVIRI_SUPPORT
   type(seviri_preproc_t_f90)  :: preproc
#endif
   if (verbose) write(*,*) '<<<<<<<<<<<<<<< Entering read_seviri_l1_5_nat_or_hrit()'
#ifdef INCLUDE_SEVIRI_SUPPORT

   ! Test if HRIT
   if (index(trim(l1_5_file), 'H-000-MSG') .le. 0) then
      hrit_proc = .false.
   else
      hrit_proc = .true.
   end if

   ! Fetch image dimensions (startx/y are placeholders and overriden below)
   startx = 0
   nx_full = 0
   starty = 0
   ny_full = 0
   call read_seviri_dimensions(l1_5_file, n_across_track, n_along_track, &
        startx, nx_full, starty, ny_full, .false.)

   ! Setup some arguments to seviri_read_and_preproc_f90()

   n_bands = channel_info%nchannels_total

   allocate(band_ids(n_bands))
   band_ids = channel_info%channel_ids_instr

   allocate(band_units(n_bands))
   do i = 1, n_bands
      if (channel_info%channel_lw_flag(i) .eq. 0) then
         band_units(i) = SEVIRI_UNIT_REF
      else
         band_units(i) = SEVIRI_UNIT_BT
      end if
   end do

   if (verbose) then
      if (do_gsics) then
         write(*,*) 'Applying GSICS calibration coefficients'
      else
         write(*,*) 'Applying IMPF calibration coefficients'
      end if
   end if

   startx = imager_geolocation%startx
   nx     = imager_geolocation%nx
   starty = imager_geolocation%starty
   ny     = imager_geolocation%ny

   line0   = starty - 1
   line1   = starty - 1 + ny - 1
   column0 = startx - 1
   column1 = startx - 1 + nx - 1

<<<<<<< HEAD
   if (.not. hrit_proc .and. (nx .eq. nx_full .and. ny .eq. ny_full)) then
      ! Because of the inversion of satazi, internal subsetting cannot be used

=======
   if (.not. hrit_proc) then
>>>>>>> 51e752bb
      ! The SEVIRI reader has the option to assume that memory for the output
      ! image arrays has already been allocated. In this case we point these output
      ! array pointers to the already allocated imager arrays to avoid copying.
      preproc%time => imager_time%time(startx:,:)
      preproc%lat  => imager_geolocation%latitude(startx:,:)
      preproc%lon  => imager_geolocation%longitude(startx:,:)
      preproc%sza  => imager_angles%solzen(startx:,:,1)
      preproc%saa  => imager_angles%solazi(startx:,:,1)
      preproc%vza  => imager_angles%satzen(startx:,:,1)
      preproc%vaa  => imager_angles%satazi(startx:,:,1)
      preproc%data => imager_measurements%data(startx:,:,:)

      ! The main reader call which populates preproc (type seviri_preproc_t_f90)
      if (verbose) write(*,*) 'Calling seviri_read_and_preproc_f90() from ' // &
                              'the seviri_util module, LC'
      if (seviri_read_and_preproc_f90(trim(l1_5_file)//C_NULL_CHAR, preproc, &
          n_bands, band_ids, band_units, SEVIRI_BOUNDS_LINE_COLUMN, line0, line1, &
          column0, column1, 0.d0, 0.d0, 0.d0, 0.d0, do_gsics, global_atts%Satpos_Metadata, .true.) .ne. 0) then
         write(*,*) 'ERROR: in read_seviri_l1_5(), calling ' // &
                    'seviri_read_and_preproc_f90(), filename = ', trim(l1_5_file)
         stop error_stop_code
      end if
   else
      ! The main reader call which populates preproc (type seviri_preproc_t_f90)
      if (verbose) write(*,*) 'Calling seviri_read_and_preproc_f90() from ' // &
                              'the seviri_util module, FD'
      if (seviri_read_and_preproc_f90(trim(l1_5_file)//C_NULL_CHAR, preproc, &
          n_bands, band_ids, band_units, SEVIRI_BOUNDS_FULL_DISK, 0, 0, &
          0, 0, 0.d0, 0.d0, 0.d0, 0.d0, do_gsics, global_atts%Satpos_Metadata, .false.) .ne. 0) then
         write(*,*) 'ERROR: in read_seviri_l1_5(), calling ' // &
                    'seviri_read_and_preproc_f90(), filename = ', trim(l1_5_file)
         stop error_stop_code
      end if

      imager_time%time(startx:,:)             = preproc%time(column0+1:column1+1,line0+1:line1+1)
      imager_geolocation%latitude(startx:,:)  = preproc%lat(column0+1:column1+1,line0+1:line1+1)
      imager_geolocation%longitude(startx:,:) = preproc%lon(column0+1:column1+1,line0+1:line1+1)
      imager_angles%solzen(startx:,:,1)       = preproc%sza(column0+1:column1+1,line0+1:line1+1)
      imager_angles%solazi(startx:,:,1)       = preproc%saa(column0+1:column1+1,line0+1:line1+1)
      imager_angles%satzen(startx:,:,1)       = preproc%vza(column0+1:column1+1,line0+1:line1+1)
      !imager_angles%satazi(startx:,:,1)       = preproc%vaa(column0+1:column1+1,line0+1:line1+1)
      imager_measurements%data(startx:,:,:)   = preproc%data(column0+1:column1+1,line0+1:line1+1,:)

      ! Offset subset for inversion of satazi
      ! NOTE: THIS SHOULD BE REMOVED ONCE THE EXTERNAL LIBRARY OUTPUTS
      ! THE SATELLITE AZIMUTH IN THE CORRECT ORIENTATION
      imager_angles%satazi(startx:,:,1)       = preproc%vaa(n_across_track-column1:n_across_track-column0,line0+1:line1+1)
   end if

   ! Remove underscores added by seviri_util (easy way of converting c-string to
   ! f-string).
   i = index(global_atts%Satpos_Metadata, '_')
   global_atts%Satpos_Metadata = global_atts%Satpos_Metadata(1:i-1)

   deallocate(band_ids)
   deallocate(band_units)

   if (verbose) write(*,*) '>>>>>>>>>>>>>>> Leaving read_seviri_l1_5_nat_or_hrit()'
#else
   write(*,*) 'ERROR: the ORAC pre-processor has not been compiled with ' // &
              'SEVIRI support. Recompile with -DINCLUDE_SEVIRI_SUPPORT.'
   stop error_stop_code
#endif


end subroutine read_seviri_l1_5_nat_or_hrit

subroutine read_seviri_hdf_field2(file_id, group, variable, temp, starts, nums)

   use common_constants_m, only: error_stop_code
   use hdf5

   implicit none

   integer,   parameter                       :: ndims = 2
   integer(kind=HID_T),         intent(in)    :: file_id
   character(len=*),            intent(in)    :: group
   character(len=*),            intent(in)    :: variable
   real,      pointer,          intent(inout) :: temp(:,:)
   integer,   dimension(ndims), intent(in)    :: starts
   integer,   dimension(ndims), intent(in)    :: nums

   integer                                 :: err_code, i
   integer(kind=HID_T)                     :: group_id, dset_id, space_id, mem_id
   integer(kind=HSIZE_T), dimension(ndims) :: start, edge

   ! Only open the requested data
   do i = 1, ndims
      start(i) = int(starts(i) - 1, kind=HSIZE_T)
      edge(i) = int(nums(i), kind=HSIZE_T)
   end do

   ! Read array
   call h5gopen_f(file_id, group, group_id, err_code)
   if (err_code /= 0) then
      write(*,*) 'ERROR: read_seviri(): Cannot open group ', trim(group)
      stop error_stop_code
   end if
   call h5dopen_f(group_id, variable, dset_id, err_code)
   if (err_code /= 0) then
      write(*,*) 'ERROR: read_seviri(): Cannot open field ', trim(variable)
      stop error_stop_code
   end if
   call h5dget_space_f(dset_id, space_id, err_code)
   call h5sselect_hyperslab_f(space_id, H5S_SELECT_SET_F, start, edge, &
        err_code)
   call h5screate_simple_f(ndims, edge, mem_id, err_code)
   if (err_code /= 0) then
      write(*,*) 'ERROR: read_seviri(): Cannot create memory space'
      stop error_stop_code
   end if
   call h5dread_f(dset_id, H5T_NATIVE_REAL, temp, edge, err_code, mem_id, &
        space_id)
   if (err_code /= 0) then
      write(*,*) 'ERROR: read_seviri(): Cannot read ', trim(group), '/', &
           trim(variable)
      stop error_stop_code
   end if
   call h5sclose_f(mem_id, err_code)
   call h5sclose_f(space_id, err_code)
   call h5dclose_f(dset_id, err_code)
   call h5gclose_f(group_id, err_code)

end subroutine read_seviri_hdf_field2

subroutine read_seviri_hdf_field3(file_id, group, variable, temp, starts, nums)

   use common_constants_m, only: error_stop_code
   use hdf5

   implicit none

   integer,   parameter                       :: ndims = 3
   integer(kind=HID_T),         intent(in)    :: file_id
   character(len=*),            intent(in)    :: group
   character(len=*),            intent(in)    :: variable
   real,      pointer,          intent(inout) :: temp(:,:,:)
   integer,   dimension(ndims), intent(in)    :: starts
   integer,   dimension(ndims), intent(in)    :: nums

   integer                                 :: err_code, i
   integer(kind=HID_T)                     :: group_id, dset_id, space_id, mem_id
   integer(kind=HSIZE_T), dimension(ndims) :: start, edge

   ! Only open the requested data
   do i = 1, ndims
      start(i) = int(starts(i) - 1, kind=HSIZE_T)
      edge(i) = int(nums(i), kind=HSIZE_T)
   end do

   ! Read array
   call h5gopen_f(file_id, group, group_id, err_code)
   if (err_code /= 0) then
      write(*,*) 'ERROR: read_seviri(): Cannot open group ', trim(group)
      stop error_stop_code
   end if
   call h5dopen_f(group_id, variable, dset_id, err_code)
   if (err_code /= 0) then
      write(*,*) 'ERROR: read_seviri(): Cannot open field ', trim(variable)
      stop error_stop_code
   end if
   call h5dget_space_f(dset_id, space_id, err_code)
   call h5sselect_hyperslab_f(space_id, H5S_SELECT_SET_F, start, edge, &
        err_code)
   call h5screate_simple_f(ndims, edge, mem_id, err_code)
   if (err_code /= 0) then
      write(*,*) 'ERROR: read_seviri(): Cannot create memory space'
      stop error_stop_code
   end if
   call h5dread_f(dset_id, H5T_NATIVE_REAL, temp, edge, err_code, mem_id, &
        space_id)
   if (err_code /= 0) then
      write(*,*) 'ERROR: read_seviri(): Cannot read ', trim(group), '/', &
           trim(variable)
      stop error_stop_code
   end if
   call h5sclose_f(mem_id, err_code)
   call h5sclose_f(space_id, err_code)
   call h5dclose_f(dset_id, err_code)
   call h5gclose_f(group_id, err_code)

end subroutine read_seviri_hdf_field3

end module read_seviri_m<|MERGE_RESOLUTION|>--- conflicted
+++ resolved
@@ -445,13 +445,7 @@
    column0 = startx - 1
    column1 = startx - 1 + nx - 1
 
-<<<<<<< HEAD
-   if (.not. hrit_proc .and. (nx .eq. nx_full .and. ny .eq. ny_full)) then
-      ! Because of the inversion of satazi, internal subsetting cannot be used
-
-=======
    if (.not. hrit_proc) then
->>>>>>> 51e752bb
       ! The SEVIRI reader has the option to assume that memory for the output
       ! image arrays has already been allocated. In this case we point these output
       ! array pointers to the already allocated imager arrays to avoid copying.
