#!/usr/bin/env python
# Run ORAC regression tests.
# 29 Feb 2016, AP: Finalised initial version.
# 27 Jun 2016, AP: P2.7 rewrite
# 08 Jul 2016, AP: Debugging against more awkward python environments

import os
import sys
import warnings
from argparse import ArgumentParser
from copy import deepcopy
from subprocess import check_output, CalledProcessError
from tempfile import mkstemp

import pyorac.local_defaults as defaults
from pyorac.arguments import (args_common, args_regress, args_cc4cl,
                              args_preproc, args_main, args_postproc,
                              check_args_regress, check_args_common,
                              check_args_preproc)
from pyorac.colour_print import colour_print
from pyorac.definitions import (Acceptable, BadValue, COLOURING, FieldMissing,
                                FileMissing, FileName, InconsistentDim,
                                OracError, Regression, RoundingError)
from pyorac.regression_tests import REGRESSION_TESTS
from pyorac.run import process_all, run_regression
from pyorac.util import get_repository_revision, warning_format


# Calibrate how regression warnings are displayed
warnings.formatwarning = warning_format
for key, item in defaults.WARN_FILT.items():
    warnings.simplefilter(item, locals()[key])


# Define parser
pars = ArgumentParser(description='Run ORAC regression tests.')
args_common(pars)
args_regress(pars)
args_cc4cl(pars)
args_preproc(pars)
args_main(pars)
args_postproc(pars)
orig_args = pars.parse_args()

orig_args = check_args_regress(orig_args)

base_out_dir = deepcopy(orig_args.out_dir)

# Increment version number (as this is usually run on uncommited code)
if orig_args.revision is None:
    orig_args.revision = get_repository_revision()

    if not orig_args.benchmark:
        orig_args.revision += 1


try:
    for test in orig_args.tests:
        colour_print(test, COLOURING['header'])
        args = deepcopy(orig_args)

        # Set filename to be processed and output folder
        args.out_dir = os.path.join(base_out_dir, test)
        try:
            args.target, args.limit, args.preset_settings = REGRESSION_TESTS[test]
        except KeyError:
            raise OracError("Invalid regression test for given phases.")

        args.preset_settings += "_" + args.test_type

        jid, out_file = process_all(args)
        log_path = os.path.join(args.out_dir, defaults.LOG_DIR)

        # Check for regressions
        if not args.benchmark and not args.dry_run:
            inst = FileName(args.out_dir, out_file)
            if not args.batch:
                args = check_args_common(args)
                args = check_args_preproc(args)
                try:
                    run_regression(inst)
                except Regression as err:
                    colour_print('REGRESSION) ' + str(err), COLOURING['error'])

            else:
                if os.path.isdir(os.path.join(defaults.ORAC_DIR, "tools")):
                    path = [os.path.join(defaults.ORAC_DIR, "tools"), ]
                else:
                    path = [defaults.ORAC_DIR, ]
                path.extend(filter(None, sys.path))

                job_name = inst.job_name(tag='regression')

                (fd, script_file) = mkstemp(
                    '.sh', 'regression_test.', args.out_dir, True
                )
                f = os.fdopen(fd, "w")
                f.write("#!/bin/bash --noprofile\n")
                f.write("export PYTHONPATH={}\n".format(":".join(path)))
                f.write('{} -c "from pyorac.run import run_regression; '
                        'from pyorac.definitions import FileName; '
                        'run_regression(FileName(' "'{}', '{}'" '))"\n'.format(
                            sys.executable, args.out_dir, out_file
                        ))
                f.write("rm {}\n".format(script_file))
                f.close()
                os.chmod(script_file, 0o700)

                values = defaults.BATCH_VALUES.copy()
<<<<<<< HEAD
                values.update({key : val for key, val in args.batch_settings})
=======
                values.update({key: val for key, val in args.batch_settings})
>>>>>>> 3c14eac6
                values['job_name'] = job_name
                values['log_file'] = os.path.join(log_path, job_name + '.log')
                values['err_file'] = os.path.join(log_path, job_name + '.log')
                values['depend'] = jid
                values['duration'] = '00:05'
                values['ram'] = '1000'

                cmd = defaults.BATCH.list_batch(values, exe=script_file)
                if args.verbose or args.script_verbose:
                    colour_print(' '.join(cmd), COLOURING['header'])
                out = check_output(cmd, universal_newlines=True)

                if args.verbose or args.script_verbose:
                    print("Job queued with ID {}".format(
                        defaults.BATCH.parse_out(out, 'ID')
                    ))

except OracError as err:
    colour_print('ERROR) ' + str(err), COLOURING['error'])
except KeyboardInterrupt:
    colour_print('Execution halted by user.', COLOURING['error'])
except CalledProcessError as err:
    colour_print('{:s} failed with error code {:d}. {:s}'.format(
        ' '.join(err.cmd), err.returncode, err.output
    ))<|MERGE_RESOLUTION|>--- conflicted
+++ resolved
@@ -107,11 +107,7 @@
                 os.chmod(script_file, 0o700)
 
                 values = defaults.BATCH_VALUES.copy()
-<<<<<<< HEAD
-                values.update({key : val for key, val in args.batch_settings})
-=======
                 values.update({key: val for key, val in args.batch_settings})
->>>>>>> 3c14eac6
                 values['job_name'] = job_name
                 values['log_file'] = os.path.join(log_path, job_name + '.log')
                 values['err_file'] = os.path.join(log_path, job_name + '.log')
