--- conflicted
+++ resolved
@@ -36,15 +36,9 @@
 args = pars.parse_args()
 
 
-<<<<<<< HEAD
-check_args_common(args)
-check_args_cc4cl(args)
-log_path = os.path.join(args.out_dir, LOG_DIR)
-=======
 args = check_args_common(args)
 args = check_args_cc4cl(args)
-log_path = os.path.join(args.out_dir, log_dir)
->>>>>>> e52da69f
+log_path = os.path.join(args.out_dir, LOG_DIR)
 
 try:
     inst = FileName(args.in_dir, args.target)
