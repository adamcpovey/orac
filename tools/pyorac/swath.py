"""swath.py) Various routines for reading and using ORAC output data
# 10 Feb 2017, ACP: First version
# 17 Feb 2017, ACP: Adjusted Position.closest() to estimate the coords first.
# 24 Feb 2017, ACP: Completely different Position.closest(). It's still rubbish,
#    but doesn't randomly crash. In future, do something about dateline.
# 24 Mar 2017, ACP: Deal with netCDF returning both ndarray and MaskedArray.
# 06 Apr 2017, ACP: Moved Position() into its own file.
# 17 Apr 2017, ACP: Move management of compressed files into here.
"""

import warnings
import numpy as np

from pyorac.mappable import Mappable

# Values used for features in the aerosol cloud flag
CLDFLAG = {
    "cld": 1,
    "adjacent": 2,
    "stdev": 4,
    "openaot": 8,
    "openaer": 16,
    "openang": 32,
    "snow": 64,
}
QCFLAG = {
    "iter": 1,
    "cost": 2,
    "cld_iter": 1,
    "cld_cost": 2,
    "aer_iter": 4,
    "aer_cost": 8,
}

ORAC_TO_CCI_NAMING = {
    "aot550": "AOD550",
    "aot550_uncertainty": "AOD550_uncertainty",
    "aer": "REFF",
    "aer_uncertainty": "REFF_uncertainty",
    "aot870": "AOD870",
    "aot870_uncertainty": "AOD870_uncertainty",
    "lat": "latitude",
    "lon": "longitude",
    "qcflag": "quality_flag",
    "niter": "iterations",
}


class OracTime(object):
    """Wrapper class that allows arrays of ORAC timestamps to be converted into
    datetime objects using index notation."""

    def __init__(self, time):
        self._time = time

    def __getitem__(self, slic):
        """Converts an ORAC time into a datetime object."""
        from cftime import datetime

        orac_time = self._time[slic]

        # Corrupted data
        if orac_time < 1.:
            return np.nan

        # Some versions of ORAC buggered up the time calculation
        time = orac_time / 2. if orac_time > 4e6 else orac_time

        return datetime.fromordinal(time, "standard")


class Flux(Mappable):
    """Class for Orac radiative flux files. The variables names are quite
    descriptive:
       Xoa_YZ,
    where X = 't or 'b' for top and bottom of atmosphere.

    For photosynthetically active radiation, Y = 'par' and Z = '_dif' or
    'tot' for the diffuse fraction or total.

    For broadband fluxes, Y = AABB, where AA = 'lw' or 'sw' for longwave
    or shortwave radiation and BB = 'up' or 'dn' or upwelling or
    downwelling raditiation. If Z is empty, the all-sky flux is returned.
    Otherwise, Z = '_clr' or '_dif' for the clear-sky flux or the
    difference between all-sky and clear-sky (the radiative effect)."""

    def __init__(self, filename, central_longitude=0.):
        from netCDF4 import Dataset

        # Open file with netCDF interface
        self.bugsrad = filename
        try:
            self._bug = Dataset(filename)
        except OSError as err:
            # Produce more comprehensible error message
            err.args = ("Requested file unavailable: {}\n".format(filename),)
            raise

        # Put an upper limit on all fields
        self.limit = 0.95 * self._bug.variables["toa_swdn"][...]
        # 95% value from Matt Christensen on 15 May 2017

        # Metrics
        self.flag = self["retrflag"]

        # Coordinates
        self.time = OracTime(self["time"])
        super().__init__(self["lat"], self["lon"],
                         central_longitude=central_longitude)

    def close(self):
        """Clean up."""
        try:
            self._bug.close()
        except AttributeError:
            pass

    def __enter__(self):
        return self

    def __exit__(self, exc_type, exc_value, traceback):
        self.close()

    def variables(self):
        """List variables available in all input files."""
        var = set(self._bug.variables.keys())
        return sorted(var)

    def variable(self, name):
        """Return arbitrary data field, ensuring it's a MaskedArray.

        Values outside the range [0, 0.95*TOA_SWDN] are masked."""

        data = self._bug[name][...]
        if not isinstance(data, np.ma.MaskedArray):
            data = np.ma.masked_invalid(data)

        if "_" in name:
            data[data < 0.] = np.ma.masked
            data[data > self.limit] = np.ma.masked
        return data

    def __getitem__(self, name):
        """Returns an arbitrary data field.

        The suffix _del returns the difference between the all and clear-sky
        fields. The phrase alb returns the ratio between the up and downwelling
        versions of that name."""
        try:
            if name.endswith("_del"):
                allsky = name.replace("_del", "")
                clear = name.replace("_del", "_clr")
                dif = self.variable(allsky) - self.variable(clear)
                return dif
            elif "alb" in name:
                down = self.variable(name.replace("alb", "dn"))
                valid = down != 0.
                rat = self.variable(name.replace("alb", "up"))
                rat[valid] /= down[valid]
                rat[~valid] = np.ma.masked
                return rat

            return self.variable(name)
        except (KeyError, IndexError) as err:
            err.args = (name + " not present in input file.\n",)
            raise


class Swath(Mappable):
    """Class for reading and plotting the contents of ORAC files.

    Methods:
    __init__: Open a given file.
    try_open_file: Opens a netCDF file, decompressing first if necessary.
    close: Closes all open files. Called by __exit__.
    variables: List of all available variables.
    flag_map: Generates a dict to translate the values of flag fields.
    get_variable: Fetches a netCDF variable object.
    mask_cloud: Returns a bool array to mask cloud out of an aerosol field.
    mask_clear: Returns a bool array to mask clear sky out of a cloud field.

    Attributes:
    shape (int tuple): Dimensions of the swath.
    size (int): Number of data points.
    time (OracTime): Object that returns a datetime object when subscripted.
    cldmask (bool array): Combined-view cloud mask.
    cldflag (int array): Aerosol CCI cloud flagging.
    ang (float array): 550/870 Angstrom exponent of aerosol fields.
    ang_unc (float array): Uncertainty of Angstrom exponent.
    rs (float array): Surface reflectance.
    qcflag (int array): Flags retrievals with excecessive cost or iterations.
    """

    # -------------------------------------------------------------------
    # Initialisation
    # -------------------------------------------------------------------
    def __init__(self, filename, central_longitude=0., quick_open=False):
        """Open the given filename.

        Args:
        filename: Path to open.
        central_longitude: Centre of projection used to extrapolate the lat-lon
            grid. Ideally outside of the swath. Default 0.
        quick_open: When True, the initialisation only opens the ORAC files, with
            no reading. Many class methods will not function until _init1() is
            called as the lat-lon coords are not defined.
        """
        self.ch = None
        self.primary = filename
        self.secondary = filename.replace('primary', 'secondary')
        self.nc_files = {}
        self.tmp_files = {}


        self._ang = None
        self._ang_unc = None
        self._cldflag = None
        self._cldmask = None
        self._mask = None
        self._qcflag = None
        self._rs = None

        try:
            self.try_open_file(self.primary, "pri")
        except OSError as err:
            err.args = ("Requested file unavailable: {}".format(filename),)
            raise
        try:
            self.try_open_file(self.secondary, "sec")
        except OSError:
            # Secondary file may not always exist
            pass

        if not quick_open:
            self._init1(central_longitude)

    def _init1(self, central_longitude):
        """Open retrieval metrics"""
        self.time = OracTime(self["time"])

        # Init out Mappable coordinate system
        super().__init__(self["lat"], self["lon"],
                         central_longitude=central_longitude)

    def _open_file(self, filename, label):
        """Checks if a file has been compressed before opening."""
        import gzip
        from netCDF4 import Dataset
        from tempfile import NamedTemporaryFile

        if filename.endswith(".gz"):
            # Decompress file
            tmp = NamedTemporaryFile()
            try:
                tmp.write(gzip.open(filename).read())
            except:
                tmp.close()
                raise
            ncdf = Dataset(tmp.name)
            self.nc_files[label] = ncdf
            self.tmp_files[label] = tmp
        else:
            try:
                ncdf = Dataset(filename)
            except OSError as err:
                raise FileNotFoundError(filename) from err
            self.nc_files[label] = ncdf

    def try_open_file(self, filename, label):
        """If a file doesn't open, check it hasn't been compressed."""

        # If requested file doesn't exist, assume it's been compressed
        try:
            self._open_file(filename, label)
            return
        except OSError as err:
            pass
        try:
            self._open_file(filename, label + ".gz")
        except OSError as err:
            err.args = ("ORAC file unavailable: {}\n".format(filename),)
            raise

    # -------------------------------------------------------------------
    # Values derived from fields (that we only want to calculate once)
    # -------------------------------------------------------------------
    @property
    def cldmask(self):
        """Combined-view cloud mask"""
        if "_cldmask" not in self.__dict__:
            self.set_cldmask()
        return self._cldmask

    def set_cldmask(self):
        """Select appropriate cloud mask."""
        try:
            cldmask_tmp = self["cldmask"]
        except (KeyError, IndexError):
            try:
                cldmask_tmp = self["cloudmask_pre"]
            except (KeyError, IndexError):
                try:
                    cldmask_tmp = self["cldtype"]
                    cldmask_tmp[cldmask_tmp > 1] = 1
                except (KeyError, IndexError):
                    raise KeyError("Cannot find a cloud mask.")

        if len(cldmask_tmp.shape) == 3:
            self._cldmask = np.any(cldmask_tmp, 0)
        else:
            self._cldmask = cldmask_tmp

    @property
    def ang(self):
        """Angstrom exponent"""
        if "_ang" not in self.__dict__:
            self.set_ang()
        return self._ang

    def set_ang(self):
        """Build Angstrom exponent from AOT550 and AOT870."""
        with warnings.catch_warnings():
            warnings.simplefilter("ignore")
            fac = np.log(87. / 55.)
            self._ang = np.ma.log(self["aot550"] / self["aot870"]) / fac

    @property
    def ang_unc(self):
        """Angstrom exponent uncertainty"""
        if "_ang_unc" not in self.__dict__:
            self.set_ang_unc()
        return self._ang_unc

    def set_ang_unc(self):
        """Calculcate uncertainty in the Angstrom exponent."""
        with warnings.catch_warnings():
            warnings.simplefilter("ignore")
            fac = np.log(87. / 55.)
            self._ang_unc = np.ma.sqrt((self["aot550_uncertainty"] /
                                        self["aot550"]) ** 2 +
                                       (self["aot870_uncertainty"] /
                                        self["aot870"]) ** 2) / fac

    @property
    def rs(self):
        """Surface reflectance

        When working with 10km retrievals in a MergedSwath instance, it's
        necessary to use awkward indexing such as orac.rs[ch][1:2, 3:4].
        """
        if "_rs" not in self.__dict__:
            self.set_rs()
        return self._rs

    def set_rs(self):
        """Form channel-indexed array of surface reflectance."""
        from re import search

        # See if surface terms available
        calc_surface = False
        for k in self.variables():
            if k.startswith('swansea_s') or k.startswith('rho_DD'):
                calc_surface = True
                break

        if not calc_surface:
            # Find available surface reflectance channels
            chs = set()
            for k in self.variables():
                mat = search(r"surface_reflectance(\d+)", k)
                if mat:
                    chs.add(int(mat.group(1)))
            if not chs:
                raise TypeError("Surface reflectance not available in this file")

            self.ch = sorted(chs)
            self._rs = np.ma.row_stack([
                self["surface_reflectance{}".format(ch)] for ch in self.ch
            ])
            return

        with warnings.catch_warnings():
            warnings.simplefilter("ignore")

            # Identify available channels
            chs = set((int(k[k.rfind('_') + 1:])
                       for k in self.variables()
                       if 'in_channel_no' in k))
            self.ch = sorted(chs)

            # Make output array
            rs_shape = (len(self.ch),) + self.shape
            self._rs = np.ma.masked_all(rs_shape)

            # Copy over Oxford surface retrievals
            try:
                for out, ch in zip(self._rs, self.ch):
                    rho = self["rho_DD_in_channel_no_{}".format(ch)]
                    out[~np.ma.getmaskarray(rho)] = rho.compressed()
            except BaseException as err:
                if "not present" not in err.args[0]:
                    raise

            # Translate Swansea surface parameters into rho_DD
            try:
                sg = 0.3
                for out, ch in zip(self._rs, self.ch):
                    data_in = self["swansea_s_in_channel_no_{}".format(ch)]
                    ss = data_in.compressed()
                    out[~np.ma.getmaskarray(data_in)] = sg * ss / (1.0 - (1.0 - sg) * ss)
            except BaseException as err:
                if "not present" not in err.args[0]:
                    raise

    @property
    def cldflag(self):
        """Cloud flag for aerosol retrievals"""
        if "_cldflag" not in self.__dict__:
            self.set_cldflag(low_res=len(self.shape) != 2)
        return self._cldflag

    def set_cldflag(self, size=3, low_res=False, cld_limit=3):
        """GET's cloud clearing algorithm from ORAC 3.02."""
        from scipy.signal import convolve2d

        self._cldflag = np.zeros(self.shape, dtype='int')

        # Copy cloud mask
        self._cldflag[self.cldmask == 1] = CLDFLAG["cld"]

        # FMI filters (extends grid)
        with warnings.catch_warnings():
            warnings.simplefilter("ignore")

            # Cloud adjacency filter
            kernel = np.ones((size, size))
            cld_count = convolve2d(self.cldmask, kernel,
                                   mode='same', boundary='symm')
            self._cldflag[cld_count > cld_limit] += CLDFLAG["adjacent"]

            if low_res:
                return

            # AOT StdDev filter (StdDev = Sqrt(<X^2> - <X>^2))
            try:
                aot_tmp = self["aot550"].filled(0.)
                aot_cnt = ~self["aot550"].mask
            except AttributeError:
                # When netCDF decides to return a normal array
                aot_tmp = self["aot550"]
                aot_cnt = np.ones(self.shape)
            num = convolve2d(aot_cnt, kernel,
                             mode='same', boundary='symm')
            e_x = convolve2d(aot_tmp, kernel,
                             mode='same', boundary='symm') / num
            e_x2 = convolve2d(aot_tmp * aot_tmp, kernel,
                              mode='same', boundary='symm') / num
            stdev = np.ma.masked_invalid(np.sqrt(e_x2 - e_x * e_x))
            self._cldflag[stdev > 0.1] += CLDFLAG["stdev"]

        def opening_test(data, kern, limit):
            """Salt-and-pepper noise filters.

            Top Hat is the difference between the input and the opening of the
            image. The opening is erode followed by dilate."""
            from cv2 import morphologyEx, MORPH_TOPHAT

            # tmp = np.floor(255 * data)
            tmp = data.filled(0.)
            opening = morphologyEx(tmp, MORPH_TOPHAT, kern)
            test = opening >= limit
            return test

        kernel = np.ones((5, 5))
        self._cldflag[opening_test(self["aot550"], kernel, 80 / 255)] += CLDFLAG["openaot"]
        self._cldflag[opening_test(self["aer"], kernel, 300 / 255)] += CLDFLAG["openaer"]
        self._cldflag[opening_test(self.ang, kernel, 500 / 255)] += CLDFLAG["openang"]

        # Ice/snow filter
        try:
            snow = (self.rs[0, ...] - self.rs[3, ...]) >= 0.07
            self._cldflag[snow] += CLDFLAG["snow"]
        except IndexError:
            pass

    @property
    def qcflag(self):
        """Quality flag for all retrievals"""
        if "_qcflag" not in self.__dict__:
            self.set_qcflag()
        return self._qcflag

    def set_qcflag(self, iter_limit=25, cost_limit=3.):
        """Build quality control flag from input fields."""
        self._qcflag = np.zeros(self.shape)
        self._qcflag[self["niter"] >= iter_limit] += QCFLAG["iter"]
        self._qcflag[self["costjm"] >= cost_limit] += QCFLAG["cost"]

    def cdnc(self, how="quaas", **kwargs):
        """Cloud droplet number density for a semi-adiabatic cloud

        Kwds:
        how) Equation to use. Options are,
            quaas: Use the constant relationship of Quaas 2006
            gry: Use the temperature-dependent eqn of Gryspeerdt 2016
            acp: Use the temp and pressure-dependent eqn of ACPovey

        If how=acp,
        es_A,B,C,PA,PB: Coefficients of the saturated vapour pressure of
            moist air. Defaults taken from Eq. 21-22 of doi:
            10.1175/1520-0450(1996)035<0601:IMFAOS>2.0.CO;2
        L0,1: Specific enthalpy of vaporisation for water at 0 C and its
            gradient with temperature. Defaults taken from
            https://www.engineeringtoolbox.com/enthalpy-moist-air-d_683.html
        k: Ratio of volumetric and effective radii in cloud. For droplets
            conforming to a modified gamma distribution, this equals
            (1-v)(1-2v) where v is the effective variance of the distribution.
            Default value is for droplets with v=0.111 as used in MODIS
            and ORAC retrievals.
        Q_ext: Extinction coefficient of droplets. Default is for liquid
            droplets much smaller than the observed wavelength.
        f_ab: Adiabatic fraction of the cloud. Default value is from S2.3.3 of
            doi:10.1029/2017RG000593
        """
        if how == "quaas":
            return _cdnc_quaas(self["cot"], self["cer"]*1e-6)
        elif how == "gry" or how == "gryspeerdt":
            return _cdnc_gryspeerdt(self["cot"], self["cer"]*1e-6, self["ctt"])
        elif how == "acp":
            return _cdnc_acp(self["cot"], self["cer"]*1e-6, self["ctt"],
                             self["ctp"]*1e2, **kwargs)
        else:
            raise TypeError("how must be one of quaas, gry, or acp "
                            f"(given {how})")

    def cdnc_qcflag(self, phase="ann_phase", temp_min=268., solzen_max=65.,
                    satzen_max=41.4, cot_min=0., cer_min=None,
                    cer_max=None):
        """Quality flag for cdnc product, seeking homogeneous liquid cloud.

        If the keyword for a test is set to None, that test is skipped.

        Kwargs:
        phase: Name of variable to read for the cloud phase. Should be one
            of phase, ann_phase, or phase_pavolonis. Liquid cloud assumed == 1.
        temp_min: Minimum cloud top temperature of liquid cloud. Default 268.
        solzen_max: Maximum solar zenith angle. Default 65 from Gryspeerdt.
        satzen_max: Maximum satellite zenith angle. Default 41.4 from same.
        cot_min: Minimum cloud optical depth. Default 0 but 4 is good.
        cer_min: Minimum cloud effective radius. Default None but 4 is good.
        cer_max: Maximum cloud effective radius. Default None but 15 is good.
        """

        keep = ~np.ma.getmaskarray(self["cer"])
        # Non-liquid clouds
        keep &= np.all(self["cldtype"] == 3, axis=0)
        try:
            keep &= np.all(self[phase] == 1, axis=0)
        except TypeError:
            pass
        except KeyError:
            if phase:
                raise ValueError(
                    f"{phase} is no a valid variable name. Choose one of "
                    "phase, ann_phase, or phase_pavolonis."
                )
        if temp_min:
            keep &= self["ctt"] > temp_min
        # Multilayer clouds
        try:
            keep &= np.logical_not(self["cot2"] > 0.)
        except KeyError:
            pass
        # Ed's viewing requirements
        if solzen_max:
            keep &= self["solar_zenith_view_no1"] < solzen_max
        if satzen_max:
            keep &= self["satellite_zenith_view_no1"] < satzen_max
        # Cloud requirements
        if cot_min:
            keep &= self["cot"] > cot_min
        if cer_min:
            keep &= self["cer"] > cer_min
        if cer_max:
            keep &= self["cer"] < cer_max

        return np.logical_not(keep)

<<<<<<< HEAD
    def thickness(self, how="quaas", k=0.692, Q_ext=2., **kwargs):
=======
    def thickness(self, how="quaas", k=0.692, q_ext=2., **kwargs):
>>>>>>> 7fef0874
        """Liquid cloud physical thickness

        Writing the CDNC equations is the easiest way to make it clear where
        they came from. This expression needs c_w and, though I could have
        written the CDNC functions in terms of c_w, I'll instead just work
        out H from CDNC here.
        """
        kwargs["how"] = how
        if how == "acp":
            kwargs["k"] = k
<<<<<<< HEAD
            kwargs["Q_ext"] = Q_ext
        cdnc = self.cdnc(**kwargs)
        return cdnc, 5. / (3 * np.pi * k * Q_ext) * self["cot"] / (self["cer"]*1e-6)**2 / cdnc

    @property
    def extent(self):
        return (self.lon.min(), self.lon.max(), self.lat.min(), self.lat.max())
=======
            kwargs["Q_ext"] = q_ext
        cdnc = self.cdnc(**kwargs)
        return cdnc, 5. / (3 * np.pi * k * q_ext) * self["cot"] / (self["cer"]*1e-6)**2 / cdnc

    @property
    def extent(self):
        return self.lon.min(), self.lon.max(), self.lat.min(), self.lat.max()
>>>>>>> 7fef0874

    # -------------------------------------------------------------------
    # Housekeeping functions
    # -------------------------------------------------------------------
    def __enter__(self):
        return self

    def __exit__(self, exc_type, exc_value, traceback):
        self.close()

    def __len__(self):
        return self.size

    def __contains__(self, item):
        return item in self.variables()

    def close(self):
        """Close all open files."""
        for handle in (h for lst in
                       (self.nc_files.values(), self.tmp_files.values())
                       for h in lst):
            try:
                handle.close()
            except (AttributeError, RuntimeError):
                pass

    def variables(self):
        """List variables available in all input files."""
        names = set()
        for handle in self.nc_files.values():
            names.update(handle.variables.keys())
        return sorted(names)

    def flag_map(self, name):
        """Return a dict mapping a flag's values to their meanings."""
        from collections import OrderedDict

        var = self.get_variable(name)
        try:
            vals = var.flag_values.split(" ")
        except AttributeError:
            try:
                # Aerosol CCI files use a different name for some reason
                vals = var.flag_masks.split(" ")
            except AttributeError as err:
                err.args = (name + " does not have flag definitions.",)
                raise

        # Remove "b" from end of value terms
        nums = [int(i[:-1]) for i in vals if i]

        if ":" in var.flag_meanings:
            try:
                keys = (var.flag_meanings + " ").split(": ")
            except AttributeError as err:
                err.args = (name + " does not have flag definitions.",)
                raise
            names = [k[:k.rfind(" ")] for k in keys[1:]]
        else:
            try:
                names = var.flag_meanings.split(" ")
            except AttributeError as err:
                err.args = (name + " does not have flag definitions.",)
                raise

        return OrderedDict(zip(nums, names))

    # -------------------------------------------------------------------
    # Data formatting functions
    # -------------------------------------------------------------------
    def get_variable(self, name):
        """Returns the netCDF variable requested, using CCI names if needed."""
        for handle in self.nc_files.values():
            try:
                return handle[name]
            except (KeyError, IndexError):
                pass

        for handle in self.nc_files.values():
            try:
                return handle[ORAC_TO_CCI_NAMING[name]]
            except (KeyError, IndexError):
                pass

        raise KeyError(name + " not present in inputs.")

    def __getitem__(self, name):
        """Returns an arbitrary data field, ensuring it's a MaskedArray."""
        data = self.get_variable(name)[...]
        if not isinstance(data, np.ma.MaskedArray):
            data = np.ma.masked_invalid(data)

        data[self.mask] = np.ma.masked
        return data

    # -------------------------------------------------------------------
    # Masking functions
    # -------------------------------------------------------------------
    def mask_cloud(self, allowing=None):
        """Bool array that is True where the aerosol cloud flag is non-zero.

        The allowing argument can be used to exempt a list of members of the
        orac.CLDFLAG bitmask."""
        if allowing is None:
            allowing = []
        elif type(allowing) is str:
            allowing = [allowing]
        flags = sum((v for k, v in CLDFLAG.items() if k not in allowing))
        cld_mask = np.bitwise_and(self.cldflag, flags) > 0
        qc_mask = self.qcflag != 0
        self._mask = np.logical_or(cld_mask, qc_mask)
        return self._mask

    def mask_clear(self):
        """Bool array that is True where the cloud mask is not 1."""
        cld_mask = self.cldmask != 1
        qc_mask = self.qcflag != 0
        self._mask = np.logical_or(cld_mask, qc_mask)
        return self._mask

    @property
    def mask(self):
        """Mask applied to all __getitem__ reads"""
        try:
            return self._mask
        except AttributeError:
            return np.ma.nomask

    @mask.setter
    def mask(self, value):
        self._mask = value


class MergedSwath(Swath):
    """Emulates the Swath class for a set of ORAC files.

    10km aerosol files can be combined with 1km cloud data using Matt's
    collocation data.
    """

    # -------------------------------------------------------------------
    # Initialisation
    # -------------------------------------------------------------------
    def __init__(self, *files, central_longitude=0.):

        self.nc_files = {}
        self.tmp_files = {}

        self.collocation = False
        for this_file in files:
            if len(this_file) == 2:
                self.try_open_file(this_file[1], this_file[0])

            elif "collocation" in this_file:
                self.collocation = True

                # Low-res aerosol. Use collocation file to map onto 1km
                # Indices to map between 10 and 1km grids
                self.try_open_file(this_file, "col")
                self.indices = self.nc_files["col"]["aerosol_10km_index"][...]

            elif "bugsrad" in this_file or "RAD_PRODUCTS" in this_file:
                self.try_open_file(this_file, "flx")

            elif "AEROSOL-AER" in this_file:
                self.try_open_file(this_file, "aer")

            elif "CLOUD-CLD" in this_file:
                self.try_open_file(this_file, "cld")

            else:
                raise ValueError("File type not recognised: " + this_file)

        # Get coordinates
        self._init1(central_longitude)

        # Check other coordinates match the cloud
        try:
            try:
                assert np.all(self.lat == self.nc_files["flx"]["lat"][...])
            except KeyError:
                pass
            try:
                if not self.collocation:
                    assert np.all(self.lat == self.nc_files["aer"]["lat"][...])
            except KeyError:
                pass
        except AssertionError:
            raise ValueError("Input files have inconsistent grids.")

    # -------------------------------------------------------------------
    # Housekeeping functions
    # -------------------------------------------------------------------
    def get_variable(self, slices, retsource=False):
        # As there are multiple files, allow slice to select one.
        if isinstance(slices, tuple):
            name = slices[0]
            keys = (slices[1],)
        else:
            name = slices
            keys = self.nc_files.keys()

        # Try each file in turn to find this field
        for key in keys:
            if key == "aer" and self.collocation:
                # The ORAC field names aren't CCI standard so some
                # translation may be necessary.
                try:
                    name2 = ORAC_TO_CCI_NAMING[name]
                except KeyError:
                    name2 = name

                try:
                    if retsource:
                        return self.nc_files[key][name2], key

                    return self.nc_files[key][name2]
                except (KeyError, IndexError):
                    pass
            else:
                try:
                    if retsource:
                        return self.nc_files[key][name], key

                    return self.nc_files[key][name]
                except (KeyError, IndexError):
                    pass

        raise KeyError(name + " not present in input files.")

    # -------------------------------------------------------------------
    # Values derived from fields (that we only want to calculate once)
    # -------------------------------------------------------------------
    @property
    def cldflag(self):
        """Cloud flag for aerosol retrievals"""
        if "_cldflag" not in self.__dict__:
            self.set_cldflag(low_res=self.collocation)
        return self._cldflag

    def set_cldmask(self):
        try:
            cldmask_tmp = self["cldmask", "cld"]
        except (KeyError, IndexError):
            try:
                cldmask_tmp = self["cloudmask_pre", "cld"]
            except (KeyError, IndexError):
                try:
                    cldmask_tmp = self["cldtype"]
                    cldmask_tmp[cldmask_tmp > 1] = 1
                except (KeyError, IndexError):
                    raise KeyError("Cannot find a cloud mask.")

        if len(cldmask_tmp.shape) == 3:
            self._cldmask = np.any(cldmask_tmp, 0)
        else:
            self._cldmask = cldmask_tmp

    def set_qcflag(self, iter_limit=25, cld_cost_limit=10., aer_cost_limit=3.):
        self._qcflag = np.zeros(self.shape, dtype=int)
        self._qcflag[self["niter", "cld"] >= iter_limit] += \
            QCFLAG["cld_iter"]
        self._qcflag[self["costjm", "cld"] >= cld_cost_limit] += \
            QCFLAG["cld_cost"]

        if not self.collocation:
            self._qcflag[self["niter", "aer"] >= iter_limit] += \
                QCFLAG["aer_iter"]
            self._qcflag[self["costjm", "aer"] >= aer_cost_limit] += \
                QCFLAG["aer_cost"]

    def expand_field(self, array, slices=(slice(None), slice(None))):
        """Convert a 1D 10km field into a 2D 1km field.

        Exceedingly slow if called without slice."""
        if len(array.shape) > 1:
            raise ValueError("expand_field only acts on 1D arrays.")

        # Define the output array
        xlen = len(range(*slices[0].indices(self.shape[0])))
        ylen = len(range(*slices[1].indices(self.shape[1])))
        data = np.ma.empty((xlen, ylen))

        # Copy initial data one row at a time
        for i, indices in enumerate(self.indices[slices]):
            try:
                tmp = array[indices]
                tmp[indices < 0] = np.ma.masked
            except IndexError:
                tmp = np.ma.masked
            data[i, :] = tmp

        return data


# -------------------------------------------------------------------
# CALCULATIONS OF CLOUD DROPLET NUMBER CONCENTRATION
# -------------------------------------------------------------------
def _cdnc_quaas(tau, r_e):
    """Cloud droplet number density for a semi-adiabatic cloud

    Uses Eq. 1 of doi:10.5194/acp-6-947-2006

    Args:
    tau: Cloud optical thickness.
    r_e: Cloud effective radius, in m.
    """
    return 1.37e-5 * np.sqrt(tau / r_e**5)


def _cdnc_gryspeerdt(tau, r_e, T):
    """Cloud droplet number density for a semi-adiabatic cloud

    Uses Eq. 2 of doi:10.1002/2015JD023744

    Args:
    tau: Cloud optical thickness.
    r_e: Cloud effective radius, in m.
    T: Representative temperature of cloud, in K.
    """
    return 1.37e-5 * (0.0192 * T - 4.293) * np.sqrt(tau / r_e**5)


def _cdnc_acp(tau, r_e, T, p,
              es_A=610.94, es_B=17.625, es_C=243.04, es_PA=1.00071, es_PB=4.5e-8,
              L0=2.501e6, L1=1.86e3, k=0.692, Q_ext=2., f_ab=0.66):
    """Cloud droplet number density for a semi-adiabatic cloud

    Uses A.C. Povey's derivation for variable lapse rate and including the
    moist-air-correction to the saturation vapour pressure.

    Args:
    tau: Cloud optical thickness.
    r_e: Cloud effective radius, in m.
    T: Representative temperature of cloud, in K.
    p: Representative pressure of cloud, in Pa.

    Kwds:
    es_A,B,C,PA,PB: Coefficients of the saturated vapour pressure of
        moist air. Defaults taken from Eq. 21-22 of doi:
        10.1175/1520-0450(1996)035<0601:IMFAOS>2.0.CO;2
    L0,1: Specific enthalpy of vaporisation for water at 0 C and its
        gradient with temperature. Defaults taken from
        https://www.engineeringtoolbox.com/enthalpy-moist-air-d_683.html
    k: Ratio of volumetric and effective radii in cloud. For droplets
        conforming to a modified gamma distribution, this equals
        (1-v)(1-2v) where v is the effective variance of the distribution.
        Default value is for droplets with v=0.111 as used in MODIS
        and ORAC retrievals.
    Q_ext: Extinction coefficient of droplets. Default is for liquid
        droplets much smaller than the observed wavelength.
    f_ab: Adiabatic fraction of the cloud. Default value is from S2.3.3 of
        doi:10.1029/2017RG000593
    """
    # Fundamental constants
    epsilon = 0.622
    R = 8.314
    M_a = 28.96e-3
    g = 9.807
    c_p = 1.004e3
    rho_w = 997.
    R_a = R / M_a

    celsius = T - 273.15
    # Specific latent heat of vaporisation
    L = L0 + L1 * celsius
    # Magnus equation for saturated vapour pressure
    e_s = es_A * np.exp(es_B * celsius / (celsius + es_C))
    # Correction from vapour to moist air
    e_s *= es_PA * np.exp(es_PB * p)
    # Partial pressure of dry air
    p_res = p - e_s

    alpha_fac = 5. * f_ab * g * epsilon
    alpha_fac /= 4. * (np.pi * k)**2 * Q_ext * rho_w * R_a

    denom0 = epsilon * L * p - c_p * p_res * T
    denom1 = R_a * c_p * (p_res * T)**2 + (epsilon * L)**2 * e_s * p
    alpha = alpha_fac * e_s * p_res * denom0 / (T * denom1)

    return np.sqrt(alpha * tau / r_e**5)<|MERGE_RESOLUTION|>--- conflicted
+++ resolved
@@ -586,11 +586,7 @@
 
         return np.logical_not(keep)
 
-<<<<<<< HEAD
-    def thickness(self, how="quaas", k=0.692, Q_ext=2., **kwargs):
-=======
     def thickness(self, how="quaas", k=0.692, q_ext=2., **kwargs):
->>>>>>> 7fef0874
         """Liquid cloud physical thickness
 
         Writing the CDNC equations is the easiest way to make it clear where
@@ -601,15 +597,6 @@
         kwargs["how"] = how
         if how == "acp":
             kwargs["k"] = k
-<<<<<<< HEAD
-            kwargs["Q_ext"] = Q_ext
-        cdnc = self.cdnc(**kwargs)
-        return cdnc, 5. / (3 * np.pi * k * Q_ext) * self["cot"] / (self["cer"]*1e-6)**2 / cdnc
-
-    @property
-    def extent(self):
-        return (self.lon.min(), self.lon.max(), self.lat.min(), self.lat.max())
-=======
             kwargs["Q_ext"] = q_ext
         cdnc = self.cdnc(**kwargs)
         return cdnc, 5. / (3 * np.pi * k * q_ext) * self["cot"] / (self["cer"]*1e-6)**2 / cdnc
@@ -617,7 +604,6 @@
     @property
     def extent(self):
         return self.lon.min(), self.lon.max(), self.lat.min(), self.lat.max()
->>>>>>> 7fef0874
 
     # -------------------------------------------------------------------
     # Housekeeping functions
