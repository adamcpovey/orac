"""Routines that build ORAC driver files."""
import os
import warnings

from copy import copy
from datetime import datetime, timedelta
from dateutil.relativedelta import relativedelta
from glob import glob
from pyorac.definitions import OracError, OracWarning, FileMissing


def build_preproc_driver(args):
    """Prepare a driver file for the preprocessor."""
    from itertools import product
    from re import search
    from subprocess import CalledProcessError, check_output, STDOUT
    from uuid import uuid4
    from pyorac.definitions import BadValue
    from pyorac.util import (build_orac_library_path, extract_orac_libraries,
                             read_orac_library_file)

    l1b = _glob_dirs(args.in_dir, args.File.l1b, 'L1B file')
    geo = _glob_dirs(args.in_dir, args.File.geo, 'geolocation file')

    # Select NISE file
    if args.use_ecmwf_snow or args.no_snow_corr:
        nise = ''
    else:
        # There are usually too many files in this directory to glob quickly.
        # Instead, guess where it is. If your search is failing here, but the
        # appropriate file is present, you need to add a format to one of
        # these loops that finds your file.
        nise_locations = (
            'NISE.005/%Y.%m.%d', 'NISE.004/%Y.%m.%d',
            'NISE.002/%Y.%m.%d', 'NISE.001/%Y.%m.%d',
            '%Y', '%Y.%m.%d', '%Y_%m_d', '%Y-%m-%d', ''
        )
        nise_formats = (
            'NISE_SSMISF18_%Y%m%d.HDFEOS', 'NISE_SSMISF17_%Y%m%d.HDFEOS',
            'NISE_SSMIF13_%Y%m%d.HDFEOS',
        )
        for nise_location, nise_format in product(nise_locations, nise_formats):
            nise = args.File.time.strftime(os.path.join(
                args.nise_dir, nise_location, nise_format
            ))
            if os.path.isfile(nise):
                break
        else:
            raise FileMissing('NISE', args.nise_dir)

    # Select previous surface reflectance and emissivity files
    if args.swansea:
        alb = _date_back_search(args.swansea_dir, args.File.time,
                                'SW_SFC_PRMS_%m.nc', 'years')
        brdf = None
    else:
        for ver in (61, 6, 5):
            try:
                alb = _date_back_search(args.mcd43c3_dir, args.File.time,
                                        f'MCD43C3.A%Y%j.{ver:03d}.*.hdf', 'days')
                brdf = None if args.lambertian else _date_back_search(
                    args.mcd43c1_dir, args.File.time,
                    f'MCD43C1.A%Y%j.{ver:03d}.*.hdf', 'days'
                )
                break
            except FileMissing:
                pass
        else:
            raise FileMissing('MODIS albedo', args.mcd43c3_dir)

    if args.use_modis_emis:
        emis = None
    elif args.use_camel_emis:
        emis = _date_back_search(
            args.camel_dir, args.File.time,
            'CAM5K30EM_emis_%Y%m_V???.nc', 'years'
        )
    else:
        emis = _date_back_search(
            args.emis_dir, args.File.time,
            'global_emis_inf10_monthFilled_MYD11C3.A%Y%j.*nc', 'days'
        )

    # Select ECMWF files
    bounds = _bound_time(args.File.time + args.File.dur // 2)
    if args.nwp_flag == 0:
        ecmwf_nlevels = 91
        raise NotImplementedError('Filename syntax for --nwp_flag 0 unknown')
    elif args.nwp_flag == 4:
        ecmwf_nlevels = 60
        ggam = _form_bound_filenames(bounds, args.ggam_dir, 'ggam%Y%m%d%H%M.grb')
        ggas = _form_bound_filenames(bounds, args.ggas_dir, 'ggas%Y%m%d%H%M.nc')
        spam = _form_bound_filenames(bounds, args.spam_dir, 'spam%Y%m%d%H%M.grb')
    elif args.nwp_flag == 3:
        ecmwf_nlevels = 60
        raise NotImplementedError('Filename syntax for --nwp_flag 3 unknown')
    elif args.nwp_flag == 1:
        ecmwf_nlevels = 137
        for form, ec_hour in (('C3D*%m%d%H*.nc', 3),
                              ('ECMWF_OPER_%Y%m%d_%H+00.nc', 6),
                              ('ECMWF_ERA5_%Y%m%d_%H_0.5.nc', 6),
                              ('ECMWF_ERA_%Y%m%d_%H_0.5.nc', 6),
                              ('ECMWF_ERA_%Y%m%d_%H+00_0.5.nc', 6)):
            try:
                bounds = _bound_time(args.File.time + args.File.dur // 2, ec_hour)
                ggam = _form_bound_filenames(bounds, args.ecmwf_dir, form)
                break
            except FileMissing as tmp_err:
                err = tmp_err
        else:
            raise err

        ggas = ["", ""]
        spam = ["", ""]
    elif args.nwp_flag == 2:
        ecmwf_nlevels = 137
        # Interpolation is done in the code
        ggam = [args.ecmwf_dir, args.ecmwf_dir]
        ggas = ["", ""]
        spam = ["", ""]
    else:
        raise BadValue('nwp_flag', args.nwp_flag)

    if args.use_oc:
        for oc_version in (5.0, 4.2, 4.1, 4.0, 3.1, 3.0, 2.0, 1.0):
            try:
                occci = _date_back_search(
                    args.occci_dir, args.File.time,
                    'ESACCI-OC-L3S-IOP-MERGED-1M_MONTHLY'
                    f'_4km_GEO_PML_OCx_QAA-%Y%m-fv{oc_version:.1f}.nc',
                    'years'
                )
                break
            except FileMissing:
                pass
        else:
            raise FileMissing('Ocean Colour CCI', os.path.join(args.occci_dir,
                              'ESACCI-OC-L3S-IOP-MERGED-1M_MONTHLY'
                              '_4km_GEO_PML_OCx_QAA-%Y%m-fvVV.nc'))
    else:
        occci = ''

    # ------------------------------------------------------------------------

    if args.uuid:
        uid = str(uuid4())
    else:
        uid = 'n/a'

    libs = read_orac_library_file(args.orac_lib)
    lib_list = extract_orac_libraries(libs)
    os.environ["LD_LIBRARY_PATH"] = build_orac_library_path(lib_list=lib_list)

    # Determine current time
    production_time = datetime.now().strftime("%Y%m%d%H%M%S")

    # Determine NCDF version from command line
    for fdr in lib_list:
        ncdf_exe = os.path.join(fdr, "..", "bin", "ncdump")
        try:
            tmp0 = check_output(ncdf_exe, stderr=STDOUT, universal_newlines=True)
        except FileNotFoundError:
            continue
        except CalledProcessError:
            raise OracError('ncdump is non-functional.')

        mat0 = search(r'netcdf library version (.+?) of', tmp0)
        if mat0:
            ncdf_version = mat0.group(1)
        else:
            ncdf_version = 'n/a'
            warnings.warn('Output formatting of ncdump may have changed.',
                          OracWarning, stacklevel=2)
        break
    else:
        raise OracError('NetCDF lib improperly built as ncdump not present. '
                        'LD_LIBRARY_PATH=' + os.environ["LD_LIBRARY_PATH"])

    # Fetch ECMWF version from header of NCDF file
    if 3 <= args.nwp_flag <= 4:
        try:
            ecmwf_check_file = ggam[0] if ggam[0].endswith('nc') else ggas[0]
            tmp1 = check_output([ncdf_exe, "-h", ecmwf_check_file],
                                universal_newlines=True)
        except OSError:
            raise FileMissing('ECMWF ggas file', ggas[0])
        mat1 = search(r':history = "(.+?)" ;', tmp1)
        if mat1:
            ecmwf_version = mat1.group(1)
        else:
            ecmwf_version = 'n/a'
            warnings.warn('Header of ECMWF file may have changed.', OracWarning,
                          stacklevel=2)
    elif args.nwp_flag == 2:
        ecmwf_version = 'ERA5'
    else:
        # TODO: Fetch version information from GFS files
        ecmwf_version = 'n/a'

    # RTTOV version number from small executable
    try:
        rttov_version_exe = os.path.join(args.orac_dir, "common", "rttov_version")
        if not os.path.isfile(rttov_version_exe):
            rttov_version_exe = os.path.join(args.orac_dir, "rttov_version")
        rttov_version = check_output(
            rttov_version_exe, universal_newlines=True
        ).strip()
    except CalledProcessError:
        rttov_version = 'n/a'
        warnings.warn('RTTOV library version number unavailable.',
                      OracWarning, stacklevel=2)

    # Fetch GIT version
    cwd = os.getcwd()
    try:
        os.chdir(os.path.join(args.orac_dir, 'pre_processing'))
        tmp3 = check_output(["git", "--version"], universal_newlines=True)
        mat3 = search('git version (.+?)\n', tmp3)
        git_version = mat3.group(1)
    except (FileNotFoundError, CalledProcessError, AttributeError):
        git_version = 'n/a'
        warnings.warn('Unable to call git.', OracWarning, stacklevel=2)
    finally:
        os.chdir(cwd)

    file_version = f'R{args.File.revision}'

    chunk_flag = False  # File chunking no longer required
    assume_full_paths = True  # We pass absolute paths
    cldtype = not args.skip_cloud_type
    include_full_brdf = not args.lambertian

    # ------------------------------------------------------------------------

    # Write driver file
    driver = f"""{args.File.sensor}
{l1b}
{geo}
{args.usgs_file}
{ggam[0]}
{args.coef_dir}
{args.atlas_dir}
{nise}
{alb}
{brdf}
{emis}
{args.dellon}
{args.dellat}
{args.out_dir}
{args.limit[0]}
{args.limit[1]}
{args.limit[2]}
{args.limit[3]}
{ncdf_version}
{args.cfconvention}
{args.institute}
{args.processor}
{args.email}
{args.url}
{file_version}
{args.references}
{args.history}
{args.summary}
{args.keywords}
{args.comments}
{args.project}
{args.license}
{uid}
{production_time}
{args.calib_file}
{args.nwp_flag}
{ggas[0]}
{spam[0]}
{chunk_flag}
{args.day_flag}
{args.verbose}
-
{assume_full_paths}
{include_full_brdf}
{rttov_version}
{ecmwf_version}
{git_version}
ECMWF_TIME_INT_METHOD={args.single_ecmwf}
ECMWF_PATH_2={ggam[1]}
ECMWF_PATH2_2={ggas[1]}
ECMWF_PATH3_2={spam[1]}
USE_ECMWF_SNOW_AND_ICE={args.use_ecmwf_snow}
USE_MODIS_EMIS_IN_RTTOV={args.use_modis_emis}
ECMWF_NLEVELS={ecmwf_nlevels}
USE_L1_LAND_MASK={args.l1_land_mask}
USE_OCCCI={args.use_oc}
OCCCI_PATH={occci}
DISABLE_SNOW_ICE_CORR={args.no_snow_corr}
DO_CLOUD_EMIS={args.cloud_emis}
DO_IRONLY={args.ir_only}
DO_CLDTYPE={cldtype}
USE_CAMEL_EMIS={args.use_camel_emis}
USE_SWANSEA_CLIMATOLOGY={args.swansea}"""

    if args.available_channels is not None:
        driver += "\nN_CHANNELS={}".format(len(args.available_channels))
        driver += "\nCHANNEL_IDS={}".format(
            ','.join(str(k) for k in args.available_channels)
        )
    for part, filename in args.extra_lines:
        if part == "pre" and filename != "":
            try:
                with open(filename, "r") as extra:
                    driver += "\n" + extra.read().rstrip('\n')
            except IOError:
                raise FileMissing('extra_lines_file', filename)
    for sec, key, val in args.additional:
        if sec == "pre":
            driver += f"\n{key}={val}"

    if args.File.predef and not args.no_predef:
        driver += f"""\nUSE_PREDEF_LSM=False
EXT_LSM_PATH={args.prelsm_file}
USE_PREDEF_GEO=False
EXT_GEO_PATH={args.pregeo_file}"""

    if args.product_name is not None:
        driver += f"\nPRODUCT_NAME={args.product_name}"

    return driver


def build_main_driver(args):
    """Prepare a driver file for the main processor."""
    from pyorac.local_defaults import LUT_LOOKUP
    from pyorac.processing_settings import APRIORI_LOOKUP

    # Evaluate requested LUT path and name for this instrument
    sad_dir, sad_file, particle, prior = LUT_LOOKUP[args.lut_name](args.File, True)
    if not os.path.isdir(sad_dir):
        raise FileMissing('LUT directory', sad_dir)

    # Form mandatory driver file lines
    driver = """# ORAC New Driver File
Ctrl%FID%Data_Dir           = "{in_dir}"
Ctrl%FID%Filename           = "{fileroot}"
Ctrl%FID%Out_Dir            = "{out_dir}"
Ctrl%FID%SAD_Dir            = "{sad_dir}"
Ctrl%InstName               = "{sensor}"
Ctrl%Ind%NAvail             = {nch}
Ctrl%Ind%Channel_Proc_Flag  = {channels}
Ctrl%LUTClass               = "{particle}"
Ctrl%Process_Cloudy_Only    = {cloudy}
Ctrl%Process_Aerosol_Only   = {aerosoly}
Ctrl%Verbose                = {verbose}
Ctrl%RS%Use_Full_BRDF       = {use_brdf}""".format(
        aerosoly=args.aerosol_only,
        channels=','.join('1' if k in args.use_channels else '0'
                          for k in args.available_channels),
        cloudy=args.cloud_only,
        fileroot=args.File.root_name(),
        in_dir=args.in_dir[0],
        nch=len(args.available_channels),
        out_dir=args.out_dir,
        particle=particle,
        sad_dir=sad_dir,
        sensor=args.File.sensor + '-' + args.File.platform,
        use_brdf=not (args.lambertian or args.approach == 'AppAerSw'),
        verbose=args.verbose,
    )
    # If a netcdf LUT is being used then write NCDF LUT filename
<<<<<<< HEAD
    if SETTINGS[args.phase].sad == 'netcdf':
        driver += """
Ctrl%FID%NCDF_LUT_Filename = "{ncdf_lut_filename}\"""".format(
    ncdf_lut_filename=SETTINGS[args.phase].sad_filename(args.File))

    # Optional driver file lines
    if args.multilayer is not None:
        if SETTINGS[args.phase].sad == 'netcdf':
            driver += """
Ctrl%FID%NCDF_LUT_Filename2 = "{ncdf_lut_filename}\"""".format(
    ncdf_lut_filename=SETTINGS[args.multilayer[0]].sad_filename(args.File))
        driver += """
Ctrl%LUTClass2              = "{}"
Ctrl%FID%SAD_Dir2           = "{}"
Ctrl%Class2                 = {}""".format(
            SETTINGS[args.multilayer[0]].name,
            SETTINGS[args.multilayer[0]].sad_dir(args.sad_dirs, args.File, rayleigh=False),
            args.multilayer[1],
        )
        for var in SETTINGS[args.multilayer[0]].inv:
            driver += var.driver()
=======
    if sad_file is not None:
        if not os.path.isfile(os.path.join(sad_dir, sad_file)):
            raise FileMissing('LUT file', os.path.join(sad_dir, sad_file))
        driver += f"\nCtrl%FID%NCDF_LUT_Filename = \"{sad_file}\""

    for state_index, priors in APRIORI_LOOKUP[prior].items():
        for variable_name, value in priors.items():
            driver += _format_driver_line(variable_name, state_index, value)

    # Optional driver file lines
    if args.multilayer is not None:
        sad_dir2, sad_file2, particle2, prior2 = LUT_LOOKUP[args.multilayer[0]](args.File, False)
        if not os.path.isdir(sad_dir2):
            raise FileMissing('LUT2 directory', sad_dir2)

        driver += f"\nCtrl%LUTClass2              = \"{particle2}\""
        driver += f"\nCtrl%FID%SAD_Dir2           = \"{sad_dir2}\""
        driver += f"\nCtrl%Class2                 = {args.multilayer[1]}"
        if sad_file2 is not None:
            if not os.path.isfile(os.path.join(sad_dir2, sad_file2)):
                raise FileMissing('LUT2 file', os.path.join(sad_dir2, sad_file2))
            driver += f"\nCtrl%FID%NCDF_LUT_Filename2 = \"{sad_file2}\""

        # TODO: Lower level prior preferably set from surrounding obs
        for state_index, priors in APRIORI_LOOKUP[prior].items():
            # Add 2 to text state vector index to hit second layer
            if state_index[0] in 'iI':
                state_index += '2'
            for variable_name, value in priors.items():
                driver += _format_driver_line(variable_name, state_index, value)
>>>>>>> 4c0b9dd9
    if args.types:
        driver += "\nCtrl%NTypes_To_Process      = {:d}".format(len(args.types))
        driver += ("\nCtrl%Types_To_Process(1:{:d}) = ".format(len(args.types)) +
                   ','.join(k + '_TYPE' for k in args.types))
    if args.sabotage:
        driver += "\nCtrl%Sabotage_Inputs        = true"
    if args.approach:
        driver += "\nCtrl%Approach               = " + args.approach
    if args.ret_class:
        driver += "\nCtrl%Class                  = " + args.ret_class
    if args.no_sea:
        driver += "\nCtrl%Surfaces_To_Skip       = ISea"
    elif args.no_land:
        driver += "\nCtrl%Surfaces_To_Skip       = ILand"
    for part, filename in args.extra_lines:
        if part == "main" and filename != "":
            try:
                with open(filename, "r") as extra:
                    driver += "\n" + extra.read()
            except IOError:
                raise FileMissing('extra_lines_file', filename)
    for sec, key, val in args.additional:
        if sec == "main":
            driver += f"\n{key} = {val}"

    return driver


def build_postproc_driver(args, files):
    """Prepare a driver file for the postprocessor."""

    # Use Bayesian type selection for all but standard Cloud CCI work
    cci_cloud = (len(files) == 2 and "wat" in files[0].lower() and
                 "ice" in files[1].lower())

    try:
        multilayer = args.approach == 'AppCld2L'
    except AttributeError:
        multilayer = any("_" in typ for typ in args.lut_names)

    # Form driver file
    driver = """{multilayer}
{wat_pri}
{ice_pri}
{wat_sec}
{ice_sec}
{out_pri}
{out_sec}
{switch}
COST_THRESH={cost_tsh}
NORM_PROB_THRESH={prob_tsh}
OUTPUT_OPTICAL_PROPS_AT_NIGHT={opt_nght}
VERBOSE={verbose}
USE_CHUNKING={chunking}
USE_NETCDF_COMPRESSION={compress}
USE_BAYESIAN_SELECTION={bayesian}""".format(
        bayesian=not cci_cloud,
        chunking=args.chunking,
        compress=args.compress,
        cost_tsh=args.cost_thresh,
        ice_pri=files[1],
        ice_sec=files[1].replace('primary', 'secondary'),
        multilayer=multilayer,
        opt_nght=not args.no_night_opt,
        out_pri=args.target,
        out_sec=args.target.replace('primary', 'secondary'),
        prob_tsh=args.prob_thresh,
        switch=not args.no_switch_phase,
        verbose=args.verbose,
        wat_pri=files[0],
        wat_sec=files[0].replace('primary', 'secondary'),
    )

    # Add additional files
    for filename in files[2:]:
        driver += '\n'
        driver += filename
        driver += '\n'
        driver += filename.replace('primary', 'secondary')
    for part, filename in args.extra_lines:
        if part == "post" and filename != "":
            try:
                with open(filename, "r") as extra:
                    driver += "\n" + extra.read()
            except IOError:
                raise FileMissing('extra_lines_file', filename)
    for sec, key, val in args.additional:
        if sec == "post":
            driver += f"\n{key} = {val}"

    return driver


# -----------------------------------------------------------------------------

def _bound_time(date=None, delta_hours=6):
    """Return timestamps divisible by some duration that bound a given time

    http://stackoverflow.com/questions/3463930/how-to-round-the-minute-of-a-datetime-object-python/10854034

    Args:
    :datetime dt: Initial time.
    :timedelta date_delta: Rounding interval. Default 6 hours.
    """

    date_delta = timedelta(hours=delta_hours)
    round_to = date_delta.total_seconds()
    if date is None:
        date = datetime.now()

    # Remove annoying microseconds
    time = date + timedelta(0, 0, -date.microsecond)

    # Floor time to requested delta
    seconds = (date - date.min).seconds
    rounding = seconds // round_to * round_to
    start = time + timedelta(0, rounding - seconds)

    # Output floor and ceil of time
    return start, start + date_delta


def _date_back_search(fdr, date_in, pattern, interval):
    """Search a folder for the file with timestamp closest before a given date.

    Args:
    :str fdr: Folder to be searched.
    :datetime date: Initial date to consider.
    :str pattern: strftime format string used to parse filename.
    :str interval: Keyword of relativedelta indicating interval to step back.
    """

    # Step forward one day, month, or year
    delta = relativedelta(**{interval: 1})

    date = copy(date_in)
    # We only want to look back so far, depending on the interval
    if interval == 'days':
        earliest = date - relativedelta(months=1)
    elif interval == 'months':
        earliest = date - relativedelta(years=1)
    else:
        earliest = datetime(1970, 1, 1)

    while date > earliest:
        # Look for a file with the appropriate date
        files = glob(date.strftime(os.path.join(fdr, pattern)))

        if len(files) >= 1:
            return files[-1]
        else:
            date -= delta

    # If we fail, try to find a climatological file
    if 'XXXX' not in pattern:
        return _date_back_search(fdr.replace('%Y', 'XXXX'), date_in,
                                 pattern.replace('%Y', 'XXXX'), 'days')
    else:
        raise FileMissing(fdr, pattern)


def _form_bound_filenames(bounds, fdr, form):
    """Form 2-element lists of filenames from bounding timestamps.

    Args:
    :list bounds: List of time to use.
    :str fdr: Folder containing BADC files.
    :str form: Formatting string for strftime"""

    out = [time.strftime(os.path.join(fdr, form)) for time in bounds]

    for i, path in enumerate(out):
        filename = glob(path)
        try:
            out[i] = filename[-1]
        except IndexError:
            raise FileMissing('ECMWF file', path)
    return out


def _format_driver_line(variable_name, index, value):
    """Appropriately formats human-readable apriori information"""
    if variable_name == 'AP':
        return f"\nCtrl%XB[{index}] = {value}"
    if variable_name == 'FG':
        return f"\nCtrl%X0[{index}] = {value}"
    if variable_name == 'SX':
        return f"\nCtrl%SX[{index}] = {value}"

    return f"\n{variable_name}[{index}] = {value}"


def _glob_dirs(dirs, path, desc):
    """Search a number of directories for files satisfying some simple regex"""
    from os import stat

    files = [f for d in dirs for f in glob(os.path.join(d, path))]

    if files:
        # Return the most recent file found
        files.sort(key=lambda x: stat(x).st_mtime, reverse=True)
        return files[0]

    # No file found, so throw error
    raise FileMissing(desc, path)<|MERGE_RESOLUTION|>--- conflicted
+++ resolved
@@ -364,29 +364,6 @@
         verbose=args.verbose,
     )
     # If a netcdf LUT is being used then write NCDF LUT filename
-<<<<<<< HEAD
-    if SETTINGS[args.phase].sad == 'netcdf':
-        driver += """
-Ctrl%FID%NCDF_LUT_Filename = "{ncdf_lut_filename}\"""".format(
-    ncdf_lut_filename=SETTINGS[args.phase].sad_filename(args.File))
-
-    # Optional driver file lines
-    if args.multilayer is not None:
-        if SETTINGS[args.phase].sad == 'netcdf':
-            driver += """
-Ctrl%FID%NCDF_LUT_Filename2 = "{ncdf_lut_filename}\"""".format(
-    ncdf_lut_filename=SETTINGS[args.multilayer[0]].sad_filename(args.File))
-        driver += """
-Ctrl%LUTClass2              = "{}"
-Ctrl%FID%SAD_Dir2           = "{}"
-Ctrl%Class2                 = {}""".format(
-            SETTINGS[args.multilayer[0]].name,
-            SETTINGS[args.multilayer[0]].sad_dir(args.sad_dirs, args.File, rayleigh=False),
-            args.multilayer[1],
-        )
-        for var in SETTINGS[args.multilayer[0]].inv:
-            driver += var.driver()
-=======
     if sad_file is not None:
         if not os.path.isfile(os.path.join(sad_dir, sad_file)):
             raise FileMissing('LUT file', os.path.join(sad_dir, sad_file))
@@ -417,7 +394,6 @@
                 state_index += '2'
             for variable_name, value in priors.items():
                 driver += _format_driver_line(variable_name, state_index, value)
->>>>>>> 4c0b9dd9
     if args.types:
         driver += "\nCtrl%NTypes_To_Process      = {:d}".format(len(args.types))
         driver += ("\nCtrl%Types_To_Process(1:{:d}) = ".format(len(args.types)) +
