--- conflicted
+++ resolved
@@ -216,15 +216,9 @@
     compare = pars.parse_args("")
 
     # Copy input arguments as we'll need to fiddle with them
-<<<<<<< HEAD
-    check_args_common(orig_args)
-    check_args_cc4cl(orig_args)
-    log_path = os.path.join(orig_args.out_dir, LOG_DIR)
-=======
     orig_args = check_args_common(orig_args)
     orig_args = check_args_cc4cl(orig_args)
-    log_path = os.path.join(orig_args.out_dir, log_dir)
->>>>>>> e52da69f
+    log_path = os.path.join(orig_args.out_dir, LOG_DIR)
     args = deepcopy(orig_args)
 
     written_dirs = set() # The folders we actually wrote to
