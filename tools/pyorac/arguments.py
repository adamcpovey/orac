--- conflicted
+++ resolved
@@ -38,13 +38,8 @@
     key.add_argument('-b', '--batch_settings', type=str, nargs=2, default=[],
                      metavar=('KEY', 'VALUE'),
                      action='append', help='Settings to pass to the batch '
-<<<<<<< HEAD
-                     'processing system. Passed as KEY VALUE pairs, where KEY '
-                     'is one of ' + ', '.join(defaults.BATCH.args.keys()))
-=======
                                            'processing system. Passed as KEY VALUE pairs, where KEY '
                                            'is one of ' + ', '.join(defaults.batch.args.keys()))
->>>>>>> 7d526f03
     key.add_argument('--procs', type=int, default=1, metavar='#',
                      help='Number of processors to use. Default 1.')
     key.add_argument('-d', '--dry_run', action='store_true',
@@ -92,13 +87,8 @@
     key.add_argument('-x', '--aux', type=str, nargs=2, action='append',
                      default=[], metavar=('KEY', 'VALUE'),
                      help='Location of auxilliary files. Passed as KEY VALUE '
-<<<<<<< HEAD
-                     'pairs, where KEY is one of ' +
-                     ', '.join(defaults.AUXILIARIES.keys()))
-=======
                           'pairs, where KEY is one of ' +
                           ', '.join(defaults.auxiliaries.keys()))
->>>>>>> 7d526f03
     key.add_argument('--no_predef', action='store_true',
                      help='For geostationary sensors, calculate geolocation '
                           'online, rather than load a predefined file.')
@@ -120,13 +110,8 @@
     att.add_argument('-g', '--global_att', type=str, nargs=2, action='append',
                      default=[], metavar=('KEY', 'VALUE'),
                      help='Values for NCDF global attributes. Passed as KEY '
-<<<<<<< HEAD
-                     'VALUE pairs, where KEY is one of ' +
-                     ', '.join(defaults.GLOBAL_ATTRIBUTES.keys()))
-=======
                           'VALUE pairs, where KEY is one of ' +
                           ', '.join(defaults.global_attributes.keys()))
->>>>>>> 7d526f03
     att.add_argument('--uuid', action='store_true',
                      help='Produce a unique identifier number for output.')
     att.add_argument('-r', '--revision', type=int, nargs='?', metavar='#',
@@ -332,21 +317,12 @@
     from pyorac.local_defaults import AUXILIARIES, GLOBAL_ATTRIBUTES
 
     # Add global attributes
-<<<<<<< HEAD
     GLOBAL_ATTRIBUTES.update({key : val for key, val in args.global_att})
     args.__dict__.update(GLOBAL_ATTRIBUTES)
 
     # Insert auxilliary locations
     AUXILIARIES.update({key : val for key, val in args.aux})
     args.__dict__.update(AUXILIARIES)
-=======
-    global_attributes.update({key: val for key, val in args.global_att})
-    args.__dict__.update(global_attributes)
-
-    # Insert auxilliary locations
-    auxiliaries.update({key: val for key, val in args.aux})
-    args.__dict__.update(auxiliaries)
->>>>>>> 7d526f03
 
     try:
         # When using ecmwf_dir to set a single directory
@@ -445,13 +421,8 @@
                                        RETRIEVAL_SETTINGS)
 
     # Add extra lines files
-<<<<<<< HEAD
     EXTRA_LINES.update({key + '_extra' : val for key, val in args.extra_lines})
     args.__dict__.update(EXTRA_LINES)
-=======
-    extra_lines.update({key + '_extra': val for key, val in args.extra_lines})
-    args.__dict__.update(extra_lines)
->>>>>>> 7d526f03
 
     log_path = os.path.join(args.out_dir, LOG_DIR)
     if args.batch and not os.path.isdir(log_path):
