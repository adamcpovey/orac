--- conflicted
+++ resolved
@@ -422,18 +422,7 @@
     if args.batch and not os.path.isdir(log_path):
         os.makedirs(log_path, DIR_PERMISSIONS)
 
-<<<<<<< HEAD
-    if args.preset_settings is not None:
-        # A procedure named in local_defaults
-        try:
-            args.settings = RETRIEVAL_SETTINGS[args.preset_settings]
-        except KeyError:
-            raise BadValue("preset settings", "not defined in local_defaults")
-
-    elif args.settings_file is not None:
-=======
     if args.settings_file is not None:
->>>>>>> e52da69f
         # A procedure outlined in a file
         try:
             with open(args.settings_file) as settings_file:
@@ -444,7 +433,7 @@
     elif args.preset_settings is not None:
         # A procedure named in local_defaults
         try:
-            args.settings = retrieval_settings[args.preset_settings]
+            args.settings = RETRIEVAL_SETTINGS[args.preset_settings]
         except KeyError:
             raise BadValue("preset settings", "not defined in local_defaults")
 
@@ -480,11 +469,7 @@
         else:
             args.tests = ['DAYMYDS', 'NITMYDS', 'DAYMODS', 'NITMODS',
                           'DAYAATSRS', 'NITAATSRS', 'DAYAVHRRS', 'NITAVHRRS',
-<<<<<<< HEAD
                           'DAYSLSTRAS', 'NITSLSTRAS', 'DAYSLSTRBS', 'NITSLSTRBS',
                           'DAYSEVIRIS', 'NITSEVIRIS']
-=======
-                          'DAYSEVIRIS', 'NITSEVIRIS']
-
-    return args
->>>>>>> e52da69f
+
+    return args