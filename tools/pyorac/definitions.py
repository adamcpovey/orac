--- conflicted
+++ resolved
@@ -623,28 +623,15 @@
         file_name = self.sad_filename(inst)
 
         for fdr in sad_dirs:
-<<<<<<< HEAD
-            # if "AVHRR" in inst.sensor:
-            #     fdr_name = join(fdr, inst.sensor.lower() + "-" +
-            #                     inst.noaa + "_" + self.sad)
+            # Folder structure on JASMIN
+            # if inst.sensor == "AVHRR":
+            #     fdr_name = join(fdr, f"avhrr-{inst.avhrr_type:d}_{self.sad}")
             # else:
-            #     # Folder structure on JASMIN
             #     fdr_name = join(fdr, inst.sensor.lower() + "_" + self.sad)
 
             # Folder structure on local
             fdr_name = join(fdr, inst.sensor.lower(),
-                            inst.platform.upper(), self.sad)
-=======
-            # Folder structure on JASMIN
-            if inst.sensor == "AVHRR":
-                fdr_name = join(fdr, f"avhrr-{inst.avhrr_type:d}_{self.sad}")
-            else:
-                fdr_name = join(fdr, inst.sensor.lower() + "_" + self.sad)
-
-            # Folder structure on local
-            # fdr_name = join(fdr, inst.sensor.lower(),
-            #                 inst.text_sad_platform.upper(), self.sad)
->>>>>>> 9722c0de
+                            inst.text_sad_platform.upper(), self.sad)
             if not rayleigh:
                 fdr_name += "_no_ray"
 
