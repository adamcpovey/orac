"""Variables and classes used throughout the ORAC scripts."""

# -----------------------------------------------------------------------------
# ----- GLOBAL VARIABLES ------------------------------------------------------
# -----------------------------------------------------------------------------

# Names of the possible Pavolonis cloud classes
ALL_TYPES = ('CLEAR', 'SWITCHED_TO_WATER', 'FOG', 'WATER', 'SUPERCOOLED',
             'SWITCHED_TO_ICE', 'OPAQUE_ICE', 'CIRRUS', 'OVERLAP',
             'PROB_OPAQUE_ICE', 'PROB_CLEAR')

# Colours used when printing to screen
COLOURING = {
    'pass': 'green',
    'warning': 'light yellow',
    'error': 'red',
    'text': 'cyan',
    'header': 'light cyan',
    'timing': 'magenta'
}


# -----------------------------------------------------------------------------
# ----- EXCEPTIONS AND WARNINGS -----------------------------------------------
# -----------------------------------------------------------------------------


class OracError(Exception):
    """Copy of Exception class to differentiate script errors from system."""
    pass


class FileMissing(OracError):
    """Error when a required file could not be found."""

    def __init__(self, desc, filename):
        OracError.__init__(self, 'Could not locate {:s}: {:s}'.format(desc,
                                                                      filename))
        self.desc = desc
        self.filename = filename


class BadValue(OracError):
    """Error when an out-of-range value is provided."""

    def __init__(self, variable, value):
        OracError.__init__(self, 'Invalid value for {}: {}'.format(variable,
                                                                   value))
        self.variable = variable
        self.value = value


class OracWarning(UserWarning):
    """Copy of UserWarning class to regression warnings from system."""
    pass


class Regression(OracWarning):
    """A field has changed during a regression test."""

    def __init__(self, filename, variable, col, desc):
        import re
        import sys

        regex = re.search(r'_R(\d+)(.*)\.(.+)\.nc$', filename)
        if sys.stdout.isatty():
            text = r'{:s}) {:s}: \C{{{:s}}}{:s}'.format(
                regex.group(3), variable, COLOURING[col], desc)
        else:
            text = '{:s}) {:s}: {:s}'.format(
                regex.group(3), variable, desc)
        OracWarning.__init__(self, text, 'text')


class InconsistentDim(Regression):
    """The dimensions of a field have changed."""

    def __init__(self, filename, variable, dim0, dim1):
        Regression.__init__(self, filename, variable, 'error', 'Inconsistent '
                                                               'dimensions ({:d} vs {:d})'.format(dim0, dim1))


class FieldMissing(Regression):
    """A field is missing from one of the files evaluated."""

    def __init__(self, filename, variable):
        Regression.__init__(self, filename, variable, 'warning',
                            'Field not present in one file')


class RoundingError(Regression):
    """A value has changed in a field."""

    def __init__(self, filename, variable):
        Regression.__init__(self, filename, variable, 'error',
                            'Unequal elements')


class Acceptable(Regression):
    """A value has changed by a small increment in a field."""

    def __init__(self, filename, variable):
        Regression.__init__(self, filename, variable, 'pass',
                            'Acceptable variation')


# -----------------------------------------------------------------------------
# ----- CONVIENIENCE CLASSES --------------------------------------------------
# -----------------------------------------------------------------------------
class FileName:
    """Parses L1B or ORAC filenames to determine the instrument and
    measurement time.

    Methods:
    job_name: Generates a unique descriptor of this file.
    root_name: Calculates the filename ORAC will produce for this file.

    Attributes:
    l1b (str): Name of the level 1B imager file.
    geo (str): Name of the corresponding geolocation file.
    sensor (str): Capitalised name of the instrument.
    platform (str): Name of the satellite platform, formatted for the
        preprocessor.
    inst (str): Combined sensor/platform, formatted for the main processor.
    time (datetime): tart time of the orbit/granule.
    dur (timedelta): Expected duration of the file.
    oractype (str): For an ORAC output, describes the type of file.
        Equals None otherwise.
    predef (bool): True if the sensor can accept predefined geolocation.
    noaa (str): The number of this AVHRR sensor (1, 2, or 3).
    """

    def __init__(self, in_dirs, filename=None):
        import datetime
        import os
        import re

        from netCDF4 import Dataset
        from dateutil import parser
        from warnings import warn

        if filename is None:
            in_dirs, filename = os.path.split(in_dirs)

        if isinstance(in_dirs, tuple):
            self.folders = list(in_dirs)
        elif not isinstance(in_dirs, list):
            self.folders = [in_dirs]
        else:
            self.folders = in_dirs
        self.l1b = filename

        # Things that need to be here
        self.oractype = None
        self.predef = False
        self.orbit_num = None

        # Attempt AATSR L1B filename
        mat = re.search(
            r'ATS_TOA_1P([A-Za-z]{4})(?P<year>\d{4})(?P<month>\d{2})'
            r'(?P<day>\d{2})_(?P<hour>\d{2})(?P<min>\d{2})(?P<sec>\d{2})_'
            r'(?P<duration>\d{7})(?P<phase>\d)(?P<cycle>\d{4})_'
            r'(?P<rel_orbit>\d{5})_(?P<abs_orbit>\d{5})_(?P<count>\d{4})\.N1',
            filename
        )
        if mat:
            self.sensor = 'AATSR'
            self.platform = 'Envisat'
            self.time = datetime.datetime(
                int(mat.group('year')), int(mat.group('month')),
                int(mat.group('day')), int(mat.group('hour')),
                int(mat.group('min')), int(mat.group('sec')), 0
            )
            self.dur = datetime.timedelta(seconds=int(mat.group('duration')))
            self.geo = filename
            return

        # Attempt ATSR2 L1B filename
        mat = re.search(
            r'AT2_TOA_1P([A-Za-z]{4})(?P<year>\d{4})(?P<month>\d{2})'
            r'(?P<day>\d{2})_(?P<hour>\d{2})(?P<min>\d{2})(?P<sec>\d{2})_'
            r'(?P<duration>\d{7})(?P<phase>\d)(?P<cycle>\d{4})_'
            r'(?P<rel_orbit>\d{5})_(?P<abs_orbit>\d{5})_(?P<count>\d{4})\.E2',
            filename
        )
        if mat:
            self.sensor = 'ATSR2'
            self.platform = 'ERS2'
            self.time = datetime.datetime(
                int(mat.group('year')), int(mat.group('month')),
                int(mat.group('day')), int(mat.group('hour')),
                int(mat.group('min')), int(mat.group('sec')), 0
            )
            self.dur = datetime.timedelta(seconds=int(mat.group('duration')))
            self.geo = filename
            return

        # Attempt MODIS L1B filename
        mat = re.search(
            r'M(?P<platform>[OY])D021KM\.A(?P<year>\d{4})(?P<doy>\d{3})\.'
            r'(?P<hour>\d{2})(?P<min>\d{2})\.(?P<collection>\d{3})\.'
            r'(?P<proc_time>\d{13}).*hdf', filename
        )
        if mat:
            self.sensor = 'MODIS'
            if mat.group('platform') == 'O':
                self.platform = 'TERRA'
            else:  # == 'Y'
                self.platform = 'AQUA'
            self.time = (datetime.datetime(
                int(mat.group('year')), 1, 1, int(mat.group('hour')),
                int(mat.group('min')), 0, 0
            ) + datetime.timedelta(days=int(mat.group('doy')) - 1))
            self.dur = datetime.timedelta(minutes=5)  # Approximately
            self.geo = ('M' + mat.group('platform') + 'D03.A' + mat.group('year') +
                        mat.group('doy') + '.' + mat.group('hour') +
                        mat.group('min') + '.' + mat.group('collection') + '.*hdf')
            return

        # Attempt reformatted AVHRR L1B filename
        mat = re.search(
            r'noaa(?P<platform>\d{1,2})_(?P<year>\d{4})(?P<month>\d{2})'
            r'(?P<day>\d{2})_(?P<hour>\d{2})(?P<min>\d{2})_(\d{5})_satproj_'
            r'(\d{5})_(\d{5})_avhrr.h5', filename
        )
        if mat:
            self.sensor = 'AVHRR'
            self.platform = 'NOAA-' + mat.group('platform')
            self.time = datetime.datetime(
                int(mat.group('year')), int(mat.group('month')),
                int(mat.group('day')), int(mat.group('hour')),
                int(mat.group('min')), 0, 0
            )
            self.dur = datetime.timedelta(seconds=6555)  # Approximately
            # The following may be problematic with interesting dir names
            self.geo = filename.replace('_avhrr.h5', '_sunsatangles.h5')
            return

        # Default AVHRR filename format produced by pygac (differs from
        # DWD produced L1b data)
        mat = re.search(
            r'ECC_GAC_avhrr_noaa(?P<platform>\d{1,2})_(\d{5})_(?P<year>\d{4})'
            r'(?P<month>\d{2})(?P<day>\d{2})T(?P<hour>\d{2})(?P<min>\d{2})'
            r'(\d{3})Z_(\d{8})T(\d{7})Z.h5', filename
        )
        if mat:
            self.sensor = 'AVHRR'
            self.platform = 'NOAA-' + mat.group('platform')
            # The time specification could be fixed, as the pygac file
            # names include start and end times, to 0.1 seconds
            self.time = datetime.datetime(
                int(mat.group('year')), int(mat.group('month')),
                int(mat.group('day')), int(mat.group('hour')),
                int(mat.group('min')), 0, 0
            )
            self.dur = datetime.timedelta(seconds=6555)  # Approximately
            self.geo = filename.replace('ECC_GAC_avhrr_',
                                        'ECC_GAC_sunsatangles_')
            return

        # Attempt Himawari L1B filename in HSD format
        mat = re.search(
            r'HS_H(?P<platform>\d{2})_(?P<year>\d{4})'
            r'(?P<month>\d{2})(?P<day>\d{2})_(?P<hour>\d{2})(?P<min>\d{2})'
            r'_(.*).DAT', filename
        )
        if mat:
            self.sensor = 'AHI'
            self.platform = 'Himawari-'+str(int(mat.group('platform')))
            self.time = datetime.datetime(
                int(mat.group('year')), int(mat.group('month')),
                int(mat.group('day')), int(mat.group('hour')),
                int(mat.group('min')), 0, 0
            )
            self.dur = datetime.timedelta(seconds=600)  # Approximately
            self.geo = filename
            self.predef = True
            return

        # Attempt SEVIRI L1B filename in NAT format
        mat = re.search(
            r'MSG(?P<platform>\d{1})-SEVI-MSG(\d+)-(\d+)-NA-(?P<year>\d{4})'
            r'(?P<month>\d{2})(?P<day>\d{2})(?P<hour>\d{2})(?P<min>\d{2})'
            r'(?P<sec>[\d\.]+)Z-(.*).nat', filename
        )
        if mat:
            self.sensor = 'SEVIRI'
            self.platform = 'MSG-' + mat.group('platform')
            self.time = datetime.datetime(
                int(mat.group('year')), int(mat.group('month')),
                int(mat.group('day')), int(mat.group('hour')),
                int(mat.group('min')), round(float(mat.group('sec'))), 0
            )
            self.dur = datetime.timedelta(seconds=900)  # Approximately
            self.geo = filename
            self.predef = True
            return

        # Attempt SEVIRI L1B filename for segment HRT format
        mat = re.search(
            r'H-000-MSG(?P<platform>\d{1})_+-MSG(\d+)_+-_+-EPI_+-(?P<year>\d{4})'
            r'(?P<month>\d{2})(?P<day>\d{2})(?P<hour>\d{2})(?P<min>\d{2})'
            r'-_+', filename
        )
        if mat:
            self.sensor = 'SEVIRI'
            self.platform = 'MSG-' + mat.group('platform')
            self.time = datetime.datetime(
                int(mat.group('year')), int(mat.group('month')),
                int(mat.group('day')), int(mat.group('hour')),
                int(mat.group('min')), 0, 0
            )
            self.dur = datetime.timedelta(seconds=900)  # Approximately
            self.geo = filename
            self.predef = True
            return

        # Attempt SEVIRI L1B filename for Met Office format
        mat = re.search(
            r'MSG_(?P<year>\d{4})(?P<month>\d{2})(?P<day>\d{2})(?P<hour>\d{2})'
            r'(?P<min>\d{2}).*h5', filename
        )
        if mat:
            self.sensor = 'SEVIRI'
            for fdr in self.folders:
                tmp = os.path.join(fdr, filename)
                if os.path.isfile(tmp):
                    self.platform = _determine_platform_from_metoffice(tmp)
            self.time = datetime.datetime(
                int(mat.group('year')), int(mat.group('month')),
                int(mat.group('day')), int(mat.group('hour')),
                int(mat.group('min')), 0, 0
            )
            self.dur = datetime.timedelta(seconds=900)  # Approximately
            self.geo = filename
            self.predef = True
            return

        # For SLSTR, we passed a directory name
        mat = re.search(
            r'S3(?P<platform>[AB])_SL_1_RBT____(?P<year>\d{4})(?P<month>\d{2})'
            r'(?P<day>\d{2})T(?P<hour>\d{2})(?P<min>\d{2})(?P<sec>\d{2})_'
            r'\d{8}T\d{6}_\d{8}T\d{6}_(?P<duration>\d{4})_(?P<cycle>\d{3})_'
            r'(?P<orbit>\d{3})_(?P<frame>.{4})_(?P<centre>[A-Za-z0-9]{3})_'
            r'(?P<class>[OFDR])_(?P<timeliness>[NS][RT])_(?P<version>\d{3}).'
            r'SEN3', filename
        )
        if mat:
            self.l1b = os.path.join(filename, "geodetic_in.nc")
            self.sensor = 'SLSTR'
            self.platform = 'Sentinel-3' + mat.group('platform').lower()
            self.dur = datetime.timedelta(seconds=int(mat.group('duration')))
            self.geo = os.path.join(filename, "geodetic_in.nc")

            for fdr in self.folders:
                try:
                    with Dataset(os.path.join(fdr, self.l1b)) as slstr_file:
                        # Round time to nearest second
                        time = parser.parse(slstr_file.start_time).replace(tzinfo=None)
                        if time.microsecond < 500000:
                            self.time = time - datetime.timedelta(0, 0, time.microsecond)
                        else:
                            self.time = time + datetime.timedelta(0, 0, 1000000-time.microsecond)

                        self.orbit_num = "{:05d}".format(
                            slstr_file.absolute_orbit_number
                        )
                        break
                except FileNotFoundError:
                    pass
            else:
                warn(OracWarning("SLSTR start time approximated"))
                self.time = datetime.datetime(
                    int(mat.group('year')), int(mat.group('month')),
                    int(mat.group('day')), int(mat.group('hour')),
                    int(mat.group('min')), int(mat.group('sec'))
                )
                self.orbit_num = 0

            return

        # Processed ORAC output
        mat = re.search(
            r'(?P<project>\w+)-(?P<product>.+)-(?P<sensor>\w+)_'
            r'(?P<processor>\w+)_(?P<platform>\w+)_(?P<year>\d{4})'
            r'(?P<month>\d{2})(?P<day>\d{2})(?P<hour>\d{2})(?P<min>\d{2})'
            r'(?:_(?P<orbit_num>\d{5}))?_R'
            r'(?P<revision>\d+)(?P<phase>\w*)\.(?P<filetype>\w+)\.nc', filename
        )
        if mat:
            self.sensor = mat.group('sensor')
            self.platform = mat.group('platform')
            # Put hyphen back in platform name
            for label in ("FY", "GOES", "Himawari", "Metop", "MSG", "NOAA",
                          "Sentinel", "Suomi"):
                if self.platform.startswith(label):
                    self.platform = label + "-" + self.platform[len(label):]
                    break

            self.time = datetime.datetime(
                int(mat.group('year')), int(mat.group('month')),
                int(mat.group('day')), int(mat.group('hour')),
                int(mat.group('min')), 0, 0
            )
            self.dur = None
            self.geo = None
            self.oractype = mat.group('filetype')
            self.processor = mat.group('processor')
            self.revision = mat.group('revision')
            self.project = mat.group('project')
            self.product_name = mat.group('product')
            self.orbit_num = mat.group('orbit_num')
            return

        raise OracError('Unexpected filename format - ' + filename)

    @property
    def revision(self):
        """Revision number"""
        from pyorac.util import get_repository_revision

        try:
            return self._revision
        except AttributeError:
            return get_repository_revision()

    @revision.setter
    def revision(self, value):
        """Set revision number."""
        self._revision = int(value)

    def job_name(self, revision=None, tag='run'):
        """Returns a formatted description of this orbit."""
        if revision is None:
            revision = self.revision
        return self.time.strftime('{}_{}_%Y-%m-%d-%H-%M_R{}_{}'.format(
            self.sensor, self.platform, revision, tag
        ))

    def root_name(self, revision=None, processor=None, project=None,
                  product_name=None):
        """Returns the ORAC filename for this file."""
        if revision is None:
            revision = self.revision
        try:
            if processor is None:
                processor = self.processor
            if project is None:
                project = self.project
            if product_name is None:
                product_name = self.product_name
        except AttributeError as err:
            terms = err.args[0].split("'")
            raise ValueError("A default root name can only be determined "
                             "for ORAC filenames. Please specify " + terms[-2])

        parts = [
            self.sensor, processor, self.platform.replace("-", ""),
            self.time.strftime('%Y%m%d%H%M'), "R{}".format(revision)
        ]
        if self.orbit_num:
            parts.insert(4, self.orbit_num)

        return '-'.join((project, product_name, "_".join(parts)))

    @property
    def avhrr_type(self):
        """Returns platform number for NOAA AVHRR sensors."""
        if self.sensor != "AVHRR":
            return None

        if self.platform.startswith("Metop"):
            return 3

        plat = int(self.platform[5:])
        if plat in (6, 8, 10):
            return 1
        elif plat in (7, 9, 11, 12, 13, 14):
            return 2
        elif plat in (15, 16, 17, 18, 19):
            return 3

        raise ValueError("Unknown AVHRR platform: " + self.platform)

    @property
    def text_sad_platform(self):
        """Platform name using the formatting of the text LUTs"""
        if self.platform.startswith("NOAA"):
            return "NOAA{:02d}".format(int(self.platform[5:]))
        if self.platform == "Metop-A":
            return "Metop2"
        if self.platform == "Metop-B":
            return "Metop1"
        if self.platform == "Metop-C":
            return "Metop3"
        if self.platform.startswith("MSG") or self.platform.startswith("Suomi"):
            return self.platform.replace("-", "")
        return self.platform

    @property
    def ncdf_sad_platform(self):
        """Platform name using the formatting of the NCDF LUTs"""
        if self.platform.startswith("MSG"):
            return "meteosat-{:d}".format(int(self.platform[4:]) + 7)
        if self.platform.startswith("FY"):
            return "fengyun-" + self.platform[3:].lower()
        return self.platform.lower()


def _determine_platform_from_metoffice(filename):
    from h5py import File

    with File(filename) as data:
        platform = data["MSG/Prologue/GeneralInfo"][0][0]

    if 321 > platform > 324:
        raise ValueError("Unrecognised platform number {}".format(platform))

    return "MSG-{}".format(platform - 320)


# -----------------------------------------------------------------------------
# ----- INSTRUMENT/CLASS DEFINITIONS ------------------------------------------
# -----------------------------------------------------------------------------

class Invpar:
    """Container for settings to pass to an ORAC retrieval
    Member variables:
    var - Name of the element of the state vector
    ap  - A priori value to use
    fg  - First guess of this value
    sx  - A priori uncertainty on this value
    """

    def __init__(self, var, ap=None, fg=None, sx=None):
        self.var = var
        self.ap = ap
        if fg is None:
            self.fg = ap
        else:
            self.fg = fg
        self.sx = sx

    def driver(self):
        """Output lines for a driver file to specify these settings"""
        driver = ''
        if self.ap is not None:
            driver += "\nCtrl%XB[{:s}] = {}".format(self.var, self.ap)
        if self.fg is not None:
            driver += "\nCtrl%X0[{:s}] = {}".format(self.var, self.fg)
        if self.sx is not None:
            driver += "\nCtrl%Sx[{:s}] = {}".format(self.var, self.sx)
        return driver


class ParticleType:
    """Container for an ORAC particle type
    Member variables:
    inv - Tuple of Invpars giving settings to pass to retrieval
    wvl - Wavelengths used (negative implies the second view)
    sad - SAD file directory to use
    ls  - If true, process land and sea separately
    mb  - 'm' for monochromatic calculation or 'b' for band calculation
           weighted by the spectral response function
    atmospheric_model - code denoting the atmospheric model where
                         00: cloud, no Rayleigh scattering
                         01: cloud, includes Rayleigh scattering
                         1X: aerosol, where X denotes the gaseous model where
                                1 = Tropical Atmosphere
                                2 = Midlatitude Summer
                                3 = Midlatitude Winter
                                4 = Subarctic Summer
                                5 = Subarctic Winter
                                6 = 1976 US Standard
    microphysical_model - Three digit code to represent particle microphysics.
                          Backwards compatible with old LUT naming
                          e.g. a70 for aerosol dust model
    version - LUT version
    """

    def __init__(self, name, inv=(),
                 sad="CCI_A70-A79",
                 mb='m',
                 atmospheric_model='01',
                 microphysical_model='old',
                 version='07'):
        self.name = name
        self.inv = inv
        self.sad = sad
        self.mb = mb
        self.atmospheric_model = atmospheric_model
        self.microphysical_model = microphysical_model
        self.version = version

    def sad_filename(self, inst):
        """Return the filename of the SAD files."""
        if self.sad == 'netcdf':
            sensor_name = inst.sensor.lower()
            if sensor_name == 'avhrr':
                sensor_name += '1'
            file_name = '_'.join((inst.ncdf_sad_platform,
                                  sensor_name,
                                  self.mb,
                                  self.name,
                                  'a' + self.atmospheric_model,
                                  'p' + self.microphysical_model,
                                  'v' + self.version + '.nc'))
        else:
            if inst.sensor in ('ATSR2', 'AATSR'):
                instrument = inst.sensor
            else:
                instrument = inst.sensor + "-" + inst.text_sad_platform
            file_name = "_".join((instrument, self.name, "RD", "Ch*.sad"))

        return file_name

    def sad_dir(self, sad_dirs, inst, rayleigh=True):
        """Return the path to the SAD files."""
        from glob import glob
        from os.path import join

        # Determine SAD file name
        file_name = self.sad_filename(inst)

        for fdr in sad_dirs:
            # Folder structure on JASMIN
            # if inst.sensor == "AVHRR":
            #     fdr_name = join(fdr, f"avhrr-{inst.avhrr_type:d}_{self.sad}")
            # else:
            #     fdr_name = join(fdr, inst.sensor.lower() + "_" + self.sad)

            # Folder structure on local
            fdr_name = join(fdr, inst.sensor.lower(),
                            inst.text_sad_platform.upper(), self.sad)
            if not rayleigh:
                fdr_name += "_no_ray"

            # SAD files stored in subdirectories
            if glob(join(fdr_name, file_name)):
                return fdr_name

            # All files in one directory
            if glob(join(fdr, file_name)):
                return fdr

        else:
            # If _no_ray is missing, try to find the normal table
            if not rayleigh:
                return self.sad_dir(sad_dirs, inst)

        raise FileMissing("Sad Files", str(list(sad_dirs) + [file_name]))


# Using non-imager LUTs and Baum properties at Greg's recommendation
SETTINGS = {'WAT': ParticleType("WAT", sad="WAT"),
            'ICE': ParticleType("ICE", sad="ICE_baum")}

# Uncomment to use new netcdf LUTs
<<<<<<< HEAD
tau = Invpar('ITau', ap=-1.0, sx=1.5)
for ver in (8, 11, 12, 13):
    SETTINGS[f"WAT{ver:02d}"] = ParticleType(
        'liquid-water', atmospheric_model='01', microphysical_model='old',
        version=f"{ver:02d}", sad='netcdf'
    )
    SETTINGS[f"ICE{ver:02d}"] = ParticleType(
        'water-ice', atmospheric_model='01', microphysical_model='ghm',
        version=f"{ver:02d}", sad='netcdf'
    )
    SETTINGS[f"A70{ver:02d}"] = ParticleType(
        'aerosol', atmospheric_model='12', microphysical_model="a70",
        version=f"{ver:02d}", sad='netcdf',
        inv=(tau, Invpar('IRe', ap=0.821, sx=0.4))
    )
    SETTINGS[f"A75{ver:02d}"] = ParticleType(
        'aerosol', atmospheric_model='12', microphysical_model="a75",
        version=f"{ver:02d}", sad='netcdf',
        inv=(tau, Invpar('IRe', ap=0.908, sx=0.4))
    )
    SETTINGS[f"A76{ver:02d}"] = ParticleType(
        'aerosol', atmospheric_model='12', microphysical_model="a76",
        version=f"{ver:02d}", sad='netcdf',
        inv=(tau, Invpar('IRe', ap=0.821, sx=0.4))
    )
    SETTINGS[f"A77{ver:02d}"] = ParticleType(
        'aerosol', atmospheric_model='12', microphysical_model="a77",
        version=f"{ver:02d}", sad='netcdf',
        inv=(tau, Invpar('IRe', ap=0.908, sx=0.4))
    )
    SETTINGS[f"A79{ver:02d}"] = ParticleType(
        'aerosol', atmospheric_model='12', microphysical_model="a79",
        version=f"{ver:02d}", sad='netcdf',
        inv=(tau, Invpar('IRe', ap=0.142, sx=0.06))
    )

# These effective radius values are in log space for the old tables
SETTINGS['A70'] = ParticleType("A70", inv=(tau, Invpar('IRe', ap=0.0856, sx=0.15)))
SETTINGS['A71'] = ParticleType("A71", inv=(tau, Invpar('IRe', ap=-0.257, sx=0.15)))
SETTINGS['A72'] = ParticleType("A72", inv=(tau, Invpar('IRe', ap=-0.257, sx=0.15)))
SETTINGS['A73'] = ParticleType("A73", inv=(tau, Invpar('IRe', ap=-0.257, sx=0.15)))
SETTINGS['A74'] = ParticleType("A74", inv=(tau, Invpar('IRe', ap=-0.257, sx=0.15)))
SETTINGS['A75'] = ParticleType("A75", inv=(tau, Invpar('IRe', ap=-0.0419, sx=0.15)))
SETTINGS['A76'] = ParticleType("A76", inv=(tau, Invpar('IRe', ap=0.0856, sx=0.15)))
SETTINGS['A77'] = ParticleType("A77", inv=(tau, Invpar('IRe', ap=-0.0419, sx=0.15)))
SETTINGS['A78'] = ParticleType("A78", inv=(tau, Invpar('IRe', ap=-0.257, sx=0.15)))
SETTINGS['A79'] = ParticleType("A79", inv=(tau, Invpar('IRe', ap=-0.848, sx=0.15)))
=======
#SETTINGS = {'WAT': ParticleType("liquid-water", sad='netcdf'),
#            'ICE': ParticleType("water-ice", sad='netcdf', microphysical_model='agg')}


tau = Invpar('ITau', ap=0.10, sx=1.5)
SETTINGS['A70'] = ParticleType("A70", inv=(tau, Invpar('IRe', ap=1.22, sx=0.15)))
SETTINGS['A71'] = ParticleType("A71", inv=(tau, Invpar('IRe', ap=0.553, sx=0.15)))
SETTINGS['A72'] = ParticleType("A72", inv=(tau, Invpar('IRe', ap=0.553, sx=0.15)))
SETTINGS['A73'] = ParticleType("A73", inv=(tau, Invpar('IRe', ap=0.553, sx=0.15)))
SETTINGS['A74'] = ParticleType("A74", inv=(tau, Invpar('IRe', ap=0.553, sx=0.15)))
SETTINGS['A75'] = ParticleType("A75", inv=(tau, Invpar('IRe', ap=0.908, sx=0.15)))
SETTINGS['A76'] = ParticleType("A76", inv=(tau, Invpar('IRe', ap=1.22, sx=0.15)))
SETTINGS['A77'] = ParticleType("A77", inv=(tau, Invpar('IRe', ap=0.908, sx=0.15)))
SETTINGS['A78'] = ParticleType("A78", inv=(tau, Invpar('IRe', ap=0.553, sx=0.15)))
SETTINGS['A79'] = ParticleType("A79", inv=(tau, Invpar('IRe', ap=0.142, sx=0.15)))
>>>>>>> a6fd16d9
SETTINGS['EYJ'] = ParticleType("EYJ", inv=(
    Invpar('ITau', ap=1.51, sx=1.5), Invpar('IRe', ap=0.7, sx=0.15)
))<|MERGE_RESOLUTION|>--- conflicted
+++ resolved
@@ -656,8 +656,7 @@
             'ICE': ParticleType("ICE", sad="ICE_baum")}
 
 # Uncomment to use new netcdf LUTs
-<<<<<<< HEAD
-tau = Invpar('ITau', ap=-1.0, sx=1.5)
+tau = Invpar('ITau', ap=10.0, sx=1.5)
 for ver in (8, 11, 12, 13):
     SETTINGS[f"WAT{ver:02d}"] = ParticleType(
         'liquid-water', atmospheric_model='01', microphysical_model='old',
@@ -670,7 +669,7 @@
     SETTINGS[f"A70{ver:02d}"] = ParticleType(
         'aerosol', atmospheric_model='12', microphysical_model="a70",
         version=f"{ver:02d}", sad='netcdf',
-        inv=(tau, Invpar('IRe', ap=0.821, sx=0.4))
+        inv=(tau, Invpar('IRe', ap=1.22, sx=0.4))
     )
     SETTINGS[f"A75{ver:02d}"] = ParticleType(
         'aerosol', atmospheric_model='12', microphysical_model="a75",
@@ -680,7 +679,7 @@
     SETTINGS[f"A76{ver:02d}"] = ParticleType(
         'aerosol', atmospheric_model='12', microphysical_model="a76",
         version=f"{ver:02d}", sad='netcdf',
-        inv=(tau, Invpar('IRe', ap=0.821, sx=0.4))
+        inv=(tau, Invpar('IRe', ap=1.22, sx=0.4))
     )
     SETTINGS[f"A77{ver:02d}"] = ParticleType(
         'aerosol', atmospheric_model='12', microphysical_model="a77",
@@ -694,22 +693,6 @@
     )
 
 # These effective radius values are in log space for the old tables
-SETTINGS['A70'] = ParticleType("A70", inv=(tau, Invpar('IRe', ap=0.0856, sx=0.15)))
-SETTINGS['A71'] = ParticleType("A71", inv=(tau, Invpar('IRe', ap=-0.257, sx=0.15)))
-SETTINGS['A72'] = ParticleType("A72", inv=(tau, Invpar('IRe', ap=-0.257, sx=0.15)))
-SETTINGS['A73'] = ParticleType("A73", inv=(tau, Invpar('IRe', ap=-0.257, sx=0.15)))
-SETTINGS['A74'] = ParticleType("A74", inv=(tau, Invpar('IRe', ap=-0.257, sx=0.15)))
-SETTINGS['A75'] = ParticleType("A75", inv=(tau, Invpar('IRe', ap=-0.0419, sx=0.15)))
-SETTINGS['A76'] = ParticleType("A76", inv=(tau, Invpar('IRe', ap=0.0856, sx=0.15)))
-SETTINGS['A77'] = ParticleType("A77", inv=(tau, Invpar('IRe', ap=-0.0419, sx=0.15)))
-SETTINGS['A78'] = ParticleType("A78", inv=(tau, Invpar('IRe', ap=-0.257, sx=0.15)))
-SETTINGS['A79'] = ParticleType("A79", inv=(tau, Invpar('IRe', ap=-0.848, sx=0.15)))
-=======
-#SETTINGS = {'WAT': ParticleType("liquid-water", sad='netcdf'),
-#            'ICE': ParticleType("water-ice", sad='netcdf', microphysical_model='agg')}
-
-
-tau = Invpar('ITau', ap=0.10, sx=1.5)
 SETTINGS['A70'] = ParticleType("A70", inv=(tau, Invpar('IRe', ap=1.22, sx=0.15)))
 SETTINGS['A71'] = ParticleType("A71", inv=(tau, Invpar('IRe', ap=0.553, sx=0.15)))
 SETTINGS['A72'] = ParticleType("A72", inv=(tau, Invpar('IRe', ap=0.553, sx=0.15)))
@@ -720,7 +703,6 @@
 SETTINGS['A77'] = ParticleType("A77", inv=(tau, Invpar('IRe', ap=0.908, sx=0.15)))
 SETTINGS['A78'] = ParticleType("A78", inv=(tau, Invpar('IRe', ap=0.553, sx=0.15)))
 SETTINGS['A79'] = ParticleType("A79", inv=(tau, Invpar('IRe', ap=0.142, sx=0.15)))
->>>>>>> a6fd16d9
 SETTINGS['EYJ'] = ParticleType("EYJ", inv=(
     Invpar('ITau', ap=1.51, sx=1.5), Invpar('IRe', ap=0.7, sx=0.15)
 ))