"""Variables and classes used throughout the ORAC scripts."""

# -----------------------------------------------------------------------------
# ----- GLOBAL VARIABLES ------------------------------------------------------
# -----------------------------------------------------------------------------

# Names of the possible Pavolonis cloud classes
ALL_TYPES = ('CLEAR', 'SWITCHED_TO_WATER', 'FOG', 'WATER', 'SUPERCOOLED',
             'SWITCHED_TO_ICE', 'OPAQUE_ICE', 'CIRRUS', 'OVERLAP',
             'PROB_OPAQUE_ICE', 'PROB_CLEAR')

# Colours used when printing to screen
COLOURING = {
    'pass': 'green',
    'warning': 'light yellow',
    'error': 'red',
    'text': 'cyan',
    'header': 'light cyan',
    'timing': 'magenta'
}


# -----------------------------------------------------------------------------
# ----- EXCEPTIONS AND WARNINGS -----------------------------------------------
# -----------------------------------------------------------------------------


class OracError(Exception):
    """Copy of Exception class to differentiate script errors from system."""
    pass


class FileMissing(OracError):
    """Error when a required file could not be found."""

    def __init__(self, desc, filename):
        OracError.__init__(self, 'Could not locate {:s}: {:s}'.format(desc,
                                                                      filename))
        self.desc = desc
        self.filename = filename


class BadValue(OracError):
    """Error when an out-of-range value is provided."""

    def __init__(self, variable, value):
        OracError.__init__(self, 'Invalid value for {}: {}'.format(variable,
                                                                   value))
        self.variable = variable
        self.value = value


class OracWarning(UserWarning):
    """Copy of UserWarning class to regression warnings from system."""
    pass


class Regression(OracWarning):
    """A field has changed during a regression test."""

    def __init__(self, filename, variable, col, desc):
        import re
        import sys

        regex = re.search(r'_R(\d+)(.*)\.(.+)\.nc$', filename)
        if sys.stdout.isatty():
            text = r'{:s}) {:s}: \C{{{:s}}}{:s}'.format(
                regex.group(3), variable, COLOURING[col], desc)
        else:
            text = '{:s}) {:s}: {:s}'.format(
                regex.group(3), variable, desc)
        OracWarning.__init__(self, text, 'text')


class InconsistentDim(Regression):
    """The dimensions of a field have changed."""

    def __init__(self, filename, variable, dim0, dim1):
        Regression.__init__(self, filename, variable, 'error', 'Inconsistent '
                                                               'dimensions ({:d} vs {:d})'.format(dim0, dim1))


class FieldMissing(Regression):
    """A field is missing from one of the files evaluated."""

    def __init__(self, filename, variable):
        Regression.__init__(self, filename, variable, 'warning',
                            'Field not present in one file')


class RoundingError(Regression):
    """A value has changed in a field."""

    def __init__(self, filename, variable):
        Regression.__init__(self, filename, variable, 'error',
                            'Unequal elements')


class Acceptable(Regression):
    """A value has changed by a small increment in a field."""

    def __init__(self, filename, variable):
        Regression.__init__(self, filename, variable, 'pass',
                            'Acceptable variation')


# -----------------------------------------------------------------------------
# ----- CONVIENIENCE CLASSES --------------------------------------------------
# -----------------------------------------------------------------------------
class FileName:
    """Parses L1B or ORAC filenames to determine the instrument and
    measurement time.

    Methods:
    job_name: Generates a unique descriptor of this file.
    root_name: Calculates the filename ORAC will produce for this file.

    Attributes:
    l1b (str): Name of the level 1B imager file.
    geo (str): Name of the corresponding geolocation file.
    sensor (str): Capitalised name of the instrument.
    platform (str): Name of the satellite platform, formatted for the
        preprocessor.
    inst (str): Combined sensor/platform, formatted for the main processor.
    time (datetime): tart time of the orbit/granule.
    dur (timedelta): Expected duration of the file.
    oractype (str): For an ORAC output, describes the type of file.
        Equals None otherwise.
    predef (bool): True if the sensor can accept predefined geolocation.
    noaa (str): The number of this AVHRR sensor (1, 2, or 3).
    """

    def __init__(self, in_dirs, filename=None):
        import datetime
        import os
        import re

        from netCDF4 import Dataset
        from dateutil import parser

        if filename is None:
            in_dirs, filename = os.path.split(in_dirs)

        if isinstance(in_dirs, tuple):
            self.folders = list(in_dirs)
        elif not isinstance(in_dirs, list):
            self.folders = [in_dirs]
        else:
            self.folders = in_dirs
        self.l1b = filename

        # Things that need to be here
        self.oractype = None
        self.predef = False
        self.orbit_num = None

        # Attempt AATSR L1B filename
        mat = re.search(
            r'ATS_TOA_1P([A-Za-z]{4})(?P<year>\d{4})(?P<month>\d{2})'
            r'(?P<day>\d{2})_(?P<hour>\d{2})(?P<min>\d{2})(?P<sec>\d{2})_'
            r'(?P<duration>\d{7})(?P<phase>\d)(?P<cycle>\d{4})_'
            r'(?P<rel_orbit>\d{5})_(?P<abs_orbit>\d{5})_(?P<count>\d{4})\.N1',
            filename
        )
        if mat:
            self.sensor = 'AATSR'
            self.platform = 'Envisat'  # For preprocessor
            self.inst = 'AATSR'  # For main processor
            self.time = datetime.datetime(
                int(mat.group('year')), int(mat.group('month')),
                int(mat.group('day')), int(mat.group('hour')),
                int(mat.group('min')), int(mat.group('sec')), 0
            )
            self.dur = datetime.timedelta(seconds=int(mat.group('duration')))
            self.geo = filename
            return

        # Attempt ATSR2 L1B filename
        mat = re.search(
            r'AT2_TOA_1P([A-Za-z]{4})(?P<year>\d{4})(?P<month>\d{2})'
            r'(?P<day>\d{2})_(?P<hour>\d{2})(?P<min>\d{2})(?P<sec>\d{2})_'
            r'(?P<duration>\d{7})(?P<phase>\d)(?P<cycle>\d{4})_'
            r'(?P<rel_orbit>\d{5})_(?P<abs_orbit>\d{5})_(?P<count>\d{4})\.E2',
            filename
        )
        if mat:
            self.sensor = 'ATSR2'
            self.platform = 'ERS2'  # For preprocessor
            self.inst = 'ATSR2'  # For main processor
            self.time = datetime.datetime(
                int(mat.group('year')), int(mat.group('month')),
                int(mat.group('day')), int(mat.group('hour')),
                int(mat.group('min')), int(mat.group('sec')), 0
            )
            self.dur = datetime.timedelta(seconds=int(mat.group('duration')))
            self.geo = filename
            return

        # Attempt MODIS L1B filename
        mat = re.search(
            r'M(?P<platform>[OY])D021KM\.A(?P<year>\d{4})(?P<doy>\d{3})\.'
            r'(?P<hour>\d{2})(?P<min>\d{2})\.(?P<collection>\d{3})\.'
            r'(?P<proc_time>\d{13}).*hdf', filename
        )
        if mat:
            self.sensor = 'MODIS'
            if mat.group('platform') == 'O':
                self.platform = 'TERRA'  # For preprocessor
                self.inst = 'MODIS-TERRA'  # For main processor
            else:  # == 'Y'
                self.platform = 'AQUA'
                self.inst = 'MODIS-AQUA'
            self.time = (datetime.datetime(
                int(mat.group('year')), 1, 1, int(mat.group('hour')),
                int(mat.group('min')), 0, 0
            ) + datetime.timedelta(days=int(mat.group('doy')) - 1))
            self.dur = datetime.timedelta(minutes=5)  # Approximately
            self.geo = ('M' + mat.group('platform') + 'D03.A' + mat.group('year') +
                        mat.group('doy') + '.' + mat.group('hour') +
                        mat.group('min') + '.' + mat.group('collection') + '.*hdf')
            return

        # Attempt reformatted AVHRR L1B filename
        mat = re.search(
            r'noaa(?P<platform>\d{1,2})_(?P<year>\d{4})(?P<month>\d{2})'
            r'(?P<day>\d{2})_(?P<hour>\d{2})(?P<min>\d{2})_(\d{5})_satproj_'
            r'(\d{5})_(\d{5})_avhrr.h5', filename
        )
        if mat:
            self.sensor = 'AVHRR'
            self.platform = 'noaa' + mat.group('platform')
            self.inst = 'AVHRR-NOAA' + mat.group('platform')
            self.time = datetime.datetime(
                int(mat.group('year')), int(mat.group('month')),
                int(mat.group('day')), int(mat.group('hour')),
                int(mat.group('min')), 0, 0
            )
            self.dur = datetime.timedelta(seconds=6555)  # Approximately
            # The following may be problematic with interesting dir names
            self.geo = filename.replace('_avhrr.h5', '_sunsatangles.h5')
            return

        # Default AVHRR filename format produced by pygac (differs from
        # DWD produced L1b data)
        mat = re.search(
            r'ECC_GAC_avhrr_noaa(?P<platform>\d{1,2})_(\d{5})_(?P<year>\d{4})'
            r'(?P<month>\d{2})(?P<day>\d{2})T(?P<hour>\d{2})(?P<min>\d{2})'
            r'(\d{3})Z_(\d{8})T(\d{7})Z.h5', filename
        )
        if mat:
            self.sensor = 'AVHRR'
            self.platform = 'noaa' + mat.group('platform')
            self.inst = 'AVHRR-NOAA' + mat.group('platform')
            # The time specification could be fixed, as the pygac file
            # names include start and end times, to 0.1 seconds
            self.time = datetime.datetime(
                int(mat.group('year')), int(mat.group('month')),
                int(mat.group('day')), int(mat.group('hour')),
                int(mat.group('min')), 0, 0
            )
            self.dur = datetime.timedelta(seconds=6555)  # Approximately
            self.geo = filename.replace('ECC_GAC_avhrr_',
                                        'ECC_GAC_sunsatangles_')
            return

        # Attempt Himawari L1B filename in HSD format
        mat = re.search(
            r'HS_H(?P<platform>\d{2})_(?P<year>\d{4})'
            r'(?P<month>\d{2})(?P<day>\d{2})_(?P<hour>\d{2})(?P<min>\d{2})'
            r'_(.*).DAT', filename
        )
        if mat:
            self.sensor = 'AHI'
<<<<<<< HEAD
            self.platform = 'Himawari-'+str(int(mat.group('platform')))
            self.inst = 'AHI-'+self.platform
=======
            self.platform = 'Himawari' + mat.group('platform')
            self.inst = 'AHI-' + self.platform
>>>>>>> 0e8f3daa
            self.time = datetime.datetime(
                int(mat.group('year')), int(mat.group('month')),
                int(mat.group('day')), int(mat.group('hour')),
                int(mat.group('min')), 0, 0
            )
            self.dur = datetime.timedelta(seconds=600)  # Approximately
            self.geo = filename
            self.predef = True
            return

        # Attempt SEVIRI L1B filename in NAT format
        mat = re.search(
            r'MSG(?P<platform>\d{1})-SEVI-MSG(\d+)-(\d+)-NA-(?P<year>\d{4})'
            r'(?P<month>\d{2})(?P<day>\d{2})(?P<hour>\d{2})(?P<min>\d{2})'
            r'(?P<sec>[\d\.]+)Z-(.*).nat', filename
        )
        if mat:
            self.sensor = 'SEVIRI'
            self.platform = 'MSG' + mat.group('platform')
            self.inst = 'SEVIRI-' + self.platform
            self.time = datetime.datetime(
                int(mat.group('year')), int(mat.group('month')),
                int(mat.group('day')), int(mat.group('hour')),
                int(mat.group('min')), round(float(mat.group('sec'))), 0
            )
            self.dur = datetime.timedelta(seconds=900)  # Approximately
            self.geo = filename
            self.predef = True
            return

        # Attempt SEVIRI L1B filename for segment HRT format
        mat = re.search(
            r'H-000-MSG(?P<platform>\d{1})_+-MSG(\d+)_+-_+-EPI_+-(?P<year>\d{4})'
            r'(?P<month>\d{2})(?P<day>\d{2})(?P<hour>\d{2})(?P<min>\d{2})'
            r'-_+', filename
        )
        if mat:
            self.sensor = 'SEVIRI'
            self.platform = 'MSG' + mat.group('platform')
            self.inst = 'SEVIRI-' + self.platform
            self.time = datetime.datetime(
                int(mat.group('year')), int(mat.group('month')),
                int(mat.group('day')), int(mat.group('hour')),
                int(mat.group('min')), 0, 0
            )
            self.dur = datetime.timedelta(seconds=900)  # Approximately
            self.geo = filename
            self.predef = True
            return

        # Attempt SEVIRI L1B filename for Met Office format
        mat = re.search(
            r'MSG_(?P<year>\d{4})(?P<month>\d{2})(?P<day>\d{2})(?P<hour>\d{2})'
            r'(?P<min>\d{2}).*h5', filename
        )
        if mat:
            self.sensor = 'SEVIRI'
            for fdr in self.folders:
                tmp = os.path.join(fdr, filename)
                if os.path.isfile(tmp):
                    self.platform = _determine_platform_from_metoffice(tmp)
            self.inst = 'SEVIRI-' + self.platform
            self.time = datetime.datetime(
                int(mat.group('year')), int(mat.group('month')),
                int(mat.group('day')), int(mat.group('hour')),
                int(mat.group('min')), 0, 0
            )
            self.dur = datetime.timedelta(seconds=900)  # Approximately
            self.geo = filename
            self.predef = True
            return

        # For SLSTR, we passed a directory name
        mat = re.search(
            r'S3(?P<platform>[AB])_SL_1_RBT____(?P<year>\d{4})(?P<month>\d{2})'
            r'(?P<day>\d{2})T(?P<hour>\d{2})(?P<min>\d{2})(?P<sec>\d{2})_'
            r'\d{8}T\d{6}_\d{8}T\d{6}_(?P<duration>\d{4})_(?P<cycle>\d{3})_'
            r'(?P<orbit>\d{3})_(?P<frame>\d{4})_(?P<centre>[A-Za-z0-9]{3})_'
            r'(?P<class>[OFDR])_(?P<timeliness>[NS][RT])_(?P<version>\d{3}).'
            r'SEN3', filename
        )
        if mat:
            self.l1b = os.path.join(filename, "geodetic_in.nc")
            self.sensor = 'SLSTR'
            self.platform = 'Sentinel3' + mat.group('platform').lower()
            self.inst = 'SLSTR-Sentinel-3' + mat.group('platform').lower()
            self.dur = datetime.timedelta(seconds=int(mat.group('duration')))
            self.geo = os.path.join(filename, "geodetic_in.nc")

            for fdr in self.folders:
                try:
                    with Dataset(os.path.join(fdr, self.l1b)) as slstr_file:
                        # Round time to nearest minute
                        time = parser.parse(slstr_file.start_time).replace(tzinfo=None)
                        sec = (time - time.min).seconds
                        rounding = (sec + 30) // 60 * 60
                        self.time = time + datetime.timedelta(
                            0, rounding - sec, -time.microsecond
                        )

                        self.orbit_num = "{:05d}".format(
                            slstr_file.absolute_orbit_number
                        )
                        break
                except FileNotFoundError:
                    pass

            return

        # Processed ORAC output
        mat = re.search(
            r'(?P<project>\w+)-(?P<product>.+)-(?P<sensor>\w+)_'
            r'(?P<processor>\w+)_(?P<platform>\w+)_(?P<year>\d{4})'
            r'(?P<month>\d{2})(?P<day>\d{2})(?P<hour>\d{2})(?P<min>\d{2})'
            r'(?:_(?P<orbit_num>\d{5}))?_R'
            r'(?P<revision>\d+)(?P<phase>\w*)\.(?P<filetype>\w+)\.nc', filename
        )
        if mat:
            self.sensor = mat.group('sensor')
            self.platform = mat.group('platform')
            if 'ATSR' in mat.group('sensor'):
                # SAD file names don't include platform for ATSR instruments
                self.inst = mat.group('sensor')
            else:
                self.inst = mat.group('sensor') + '-' + mat.group('platform').upper()
            self.time = datetime.datetime(
                int(mat.group('year')), int(mat.group('month')),
                int(mat.group('day')), int(mat.group('hour')),
                int(mat.group('min')), 0, 0
            )
            self.dur = None
            self.geo = None
            self.oractype = mat.group('filetype')
            self.processor = mat.group('processor')
            self.revision = mat.group('revision')
            self.project = mat.group('project')
            self.product_name = mat.group('product')
            self.orbit_num = mat.group('orbit_num')
            return

        raise OracError('Unexpected filename format - ' + filename)

    @property
    def revision(self):
        """Revision number"""
        from pyorac.util import get_repository_revision

        try:
            return self._revision
        except AttributeError:
            return get_repository_revision()

    @revision.setter
    def revision(self, value):
        """Set revision number."""
        self._revision = int(value)

    def job_name(self, revision=None, tag='run'):
        """Returns a formatted description of this orbit."""
        if revision is None:
            revision = self.revision
        return self.time.strftime('{}_%M-%H-%d-%m-%Y_R{}_{}'.format(
            self.inst, revision, tag
        ))

    def root_name(self, revision=None, processor=None, project=None,
                  product_name=None):
        """Returns the ORAC filename for this file."""
        if revision is None:
            revision = self.revision
        try:
            if processor is None:
                processor = self.processor
            if project is None:
                project = self.project
            if product_name is None:
                product_name = self.product_name
        except AttributeError as err:
            terms = err.args[0].split("'")
            raise ValueError("A default root name can only be determined "
                             "for ORAC filenames. Please specify " + terms[-2])

        parts = [
            self.sensor, processor, self.platform,
            self.time.strftime('%Y%m%d%H%M'), "R{}".format(revision)
        ]
        if self.orbit_num:
            parts.insert(4, self.orbit_num)

        return '-'.join((project, product_name, "_".join(parts)))

    @property
    def noaa(self):
        """Returns platform number for NOAA AVHRR sensors."""
        plat = int(self.platform[4:])
        if plat in (6, 8, 10):
            return '1'
        elif plat in (7, 9, 11, 12, 13, 14):
            return '2'
        elif plat in (15, 16, 17, 18, 19):
            return '3'
        else:
            raise ValueError("Unknown AVHRR platform: " + self.platform)


def _determine_platform_from_metoffice(filename):
    from h5py import File

    with File(filename) as data:
        platform = data["MSG/Prologue/GeneralInfo"][0][0]

    if 321 > platform > 324:
        raise ValueError("Unrecognised platform number {}".format(platform))

    return "MSG{}".format(platform - 320)


# -----------------------------------------------------------------------------
# ----- INSTRUMENT/CLASS DEFINITIONS ------------------------------------------
# -----------------------------------------------------------------------------

class Invpar:
    """Container for settings to pass to an ORAC retrieval
    Member variables:
    var - Name of the element of the state vector
    ap  - A priori value to use
    fg  - First guess of this value
    sx  - A priori uncertainty on this value
    """

    def __init__(self, var, ap=None, fg=None, sx=None):
        self.var = var
        if ap:
            self.ap = ap
            if fg is None:
                self.fg = ap
        if fg:
            self.fg = fg
        if sx:
            self.sx = sx

    def driver(self):
        """Output lines for a driver file to specify these settings"""
        driver = ''
        if self.ap is not None:
            driver += "\nCtrl%XB[{:s}] = {}".format(self.var, self.ap)
        if self.fg is not None:
            driver += "\nCtrl%X0[{:s}] = {}".format(self.var, self.fg)
        if self.sx is not None:
            driver += "\nCtrl%Sx[{:s}] = {}".format(self.var, self.sx)
        return driver


class ParticleType:
    """Container for an ORAC particle type
    Member variables:
    inv - Tuple of Invpars giving settings to pass to retrieval
    wvl - Wavelengths used (negative implies the second view)
    sad - SAD file directory to use
    ls  - If true, process land and sea separately
    """

    def __init__(self, name, inv=(), sad="CCI_A70-A79"):
        self.name = name
        self.inv = inv
        self.sad = sad

    def sad_dir(self, sad_dirs, inst):
        """Return the path to the SAD files."""
        from glob import glob
        from os.path import join

        for fdr in sad_dirs:
            if "AVHRR" in inst.sensor:
                fdr_name = join(fdr, inst.sensor.lower() + "-" +
                                inst.noaa + "_" + self.sad)
            else:
                fdr_name = join(fdr, inst.sensor.lower() + "_" + self.sad)

            file_name = "_".join((inst.sensor + "*", self.name, "RBD", "Ch*.sad"))

            # SAD files stored in subdirectories
            if glob(join(fdr_name, file_name)):
                return fdr_name

            # All files in one directory
            if glob(join(fdr, file_name)):
                return fdr

        raise FileMissing("Sad Files", str(sad_dirs))


# Using non-imager LUTs and Baum properties at Greg's recommendation
SETTINGS = {}
SETTINGS['WAT'] = ParticleType("WAT", sad="WAT")
SETTINGS['ICE'] = ParticleType("ICE", sad="ICE_baum")

tau = Invpar('ITau', ap=-1.0, sx=1.5)
SETTINGS['A70'] = ParticleType("A70", inv=(tau, Invpar('IRe', ap=0.0856, sx=0.15)))
SETTINGS['A71'] = ParticleType("A71", inv=(tau, Invpar('IRe', ap=-0.257, sx=0.15)))
SETTINGS['A72'] = ParticleType("A72", inv=(tau, Invpar('IRe', ap=-0.257, sx=0.15)))
SETTINGS['A73'] = ParticleType("A73", inv=(tau, Invpar('IRe', ap=-0.257, sx=0.15)))
SETTINGS['A74'] = ParticleType("A74", inv=(tau, Invpar('IRe', ap=-0.257, sx=0.15)))
SETTINGS['A75'] = ParticleType("A75", inv=(tau, Invpar('IRe', ap=-0.0419, sx=0.15)))
SETTINGS['A76'] = ParticleType("A76", inv=(tau, Invpar('IRe', ap=0.0856, sx=0.15)))
SETTINGS['A77'] = ParticleType("A77", inv=(tau, Invpar('IRe', ap=-0.0419, sx=0.15)))
SETTINGS['A78'] = ParticleType("A78", inv=(tau, Invpar('IRe', ap=-0.257, sx=0.15)))
SETTINGS['A79'] = ParticleType("A79", inv=(tau, Invpar('IRe', ap=-0.848, sx=0.15)))
SETTINGS['EYJ'] = ParticleType("EYJ", inv=(
    Invpar('ITau', ap=0.18, sx=1.5), Invpar('IRe', ap=0.7, sx=0.15)
))<|MERGE_RESOLUTION|>--- conflicted
+++ resolved
@@ -271,13 +271,8 @@
         )
         if mat:
             self.sensor = 'AHI'
-<<<<<<< HEAD
             self.platform = 'Himawari-'+str(int(mat.group('platform')))
             self.inst = 'AHI-'+self.platform
-=======
-            self.platform = 'Himawari' + mat.group('platform')
-            self.inst = 'AHI-' + self.platform
->>>>>>> 0e8f3daa
             self.time = datetime.datetime(
                 int(mat.group('year')), int(mat.group('month')),
                 int(mat.group('day')), int(mat.group('hour')),
